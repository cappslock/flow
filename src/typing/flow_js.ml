(**
 * Copyright (c) 2014, Facebook, Inc.
 * All rights reserved.
 *
 * This source code is licensed under the BSD-style license found in the
 * LICENSE file in the "flow" directory of this source tree. An additional grant
 * of patent rights can be found in the PATENTS file in the same directory.
 *
 *)

(* This module describes the subtyping algorithm that forms the core of
   typechecking. The algorithm (in its basic form) is described in Francois
   Pottier's thesis. The main data structures maintained by the algorithm are:
   (1) for every type variable, which type variables form its lower and upper
   bounds (i.e., flow in and out of the type variable); and (2) for every type
   variable, which concrete types form its lower and upper bounds. Every new
   subtyping constraint added to the system is deconstructed into its subparts,
   until basic flows between type variables and other type variables or concrete
   types remain; these flows are then viewed as links in a chain, bringing
   together further concrete types and type variables to participate in
   subtyping. This process continues till a fixpoint is reached---which itself
   is guaranteed to exist, and is usually reached in very few steps. *)

open Utils
open Modes_js
open Reason_js
open Constraint_js
open Type

(* The following functions are used as constructors for function types and
   object types, which unfortunately have many fields, not all of which are
   meaningful in all contexts. This part of the design should be revisited:
   perhaps the data types can be refactored to make them more specialized. *)

(* Methods may use a dummy statics object type to carry properties. We do not
   want to encourage this pattern, but we also don't want to block uses of this
   pattern. Thus, we compromise by not tracking the property types. *)
let dummy_static =
  AnyObjT (reason_of_string "object type for statics")

let dummy_prototype =
  MixedT (reason_of_string "empty prototype object")

let dummy_this =
  MixedT (reason_of_string "global object")

let mk_methodtype this tins ?params_names tout = {
  this_t = this;
  params_tlist = tins;
  params_names;
  return_t = tout;
  closure_t = 0
}

let mk_methodtype2 this tins ?params_names tout j = {
  this_t = this;
  params_tlist = tins;
  params_names;
  return_t = tout;
  closure_t = j
}

let mk_functiontype tins ?params_names tout = {
  this_t = dummy_this;
  params_tlist = tins;
  params_names;
  return_t = tout;
  closure_t = 0
}

let mk_functiontype2 tins ?params_names tout j = {
  this_t = dummy_this;
  params_tlist = tins;
  params_names;
  return_t = tout;
  closure_t = j
}

(* An object type has two flags, sealed and exact. A sealed object type cannot
   be extended. An exact object type accurately describes objects without
   "forgeting" any properties: so to extend an object type with optional
   properties, the object type must be exact. Thus, as an invariant, "not exact"
   logically implies "sealed" (and by contrapositive, "not sealed" implies
   "exact"; in other words, exact and sealed cannot both be false).

   Types of object literals are exact, but can be sealed or unsealed. Object
   type annotations are sealed but not exact. *)

let default_flags = { sealed = false; exact = true; frozen = false; }

let mk_objecttype ?(flags=default_flags) dict map proto = {
  flags;
  dict_t = dict;
  props_tmap = map;
  proto_t = proto
}

(**************************************************************)

(* for now, we do speculative matching by setting this global.
   it's set to true when trying the arms of intersection or
   union types.
   when it's true, the error-logging function throws instead
   of logging, and the speculative harness catches.
   TODO
 *)
let throw_on_error = ref false

(* we keep a stack of reasons representing the operations
   taking place when flows are performed. the top op reason
   is used in messages for errors that take place during its
   residence.
 *)
module Ops : sig
  val push : reason -> unit
  val pop : unit -> unit
  val peek : unit -> reason option
  val get : unit -> reason list
  val set : reason list -> unit
end = struct
  let ops = ref []
  let push r = ops := r :: !ops
  let pop () = ops := List.tl !ops
  let peek () = match !ops with r :: rs -> Some r | [] -> None
  let get () = !ops
  let set _ops = ops := _ops
end

(* We maintain a stack of entries representing type applications processed
   during calls to flow, for the purpose of terminating unbounded expansion of
   type applications. Intuitively, we may have a potential infinite loop when
   processing a type application leads to another type application with the same
   root, but expanding type arguments. The entries in a stack contain
   approximate measurements that allow us to detect such expansion.

   An entry representing a type application with root C and type args T1,...,Tn
   is of the form (C, [A1,...,An]), where each Ai is a list of the roots of type
   applications nested in Ti. We consider a stack to indicate a potential
   infinite loop when the top of the stack is (C, [A1,...,An]) and there is
   another entry (C, [B1,...,Bn]) in the stack, such that each Bi is non-empty
   and is contained in Ai. *)

module TypeAppExpansion : sig
  type entry
  val push : context -> (Type.t * Type.t list) -> unit
  val pop : unit -> unit
  val get : unit -> entry list
  val set : entry list -> unit
  val loop : unit -> bool
end = struct
  type entry = Type.t * TypeSet.t list
  let stack = ref ([]: entry list)

  (* visitor to collect roots of type applications nested in a type *)
  class roots_collector = object
    inherit [TypeSet.t] type_visitor as super

    method! type_ cx acc t = match t with
    | TypeAppT (c, _) -> super#type_ cx (TypeSet.add c acc) t
    | _ -> super#type_ cx acc t
  end
  let collect_roots cx = (new roots_collector)#type_ cx TypeSet.empty
  let push cx (c, ts) =
    stack := (c, List.map (collect_roots cx) ts) :: !stack
  let pop () = stack := List.tl !stack
  let get () = !stack
  let set _stack = stack := _stack

  (* Util to stringify a list, given a separator string and a function that maps
     elements of the list to strings. Should probably be moved somewhere else
     for general reuse. *)
  let string_of_list list sep f =
    list |> List.map f |> String.concat sep

  (* show entries in the stack *)
  let dump_stack () =
    string_of_list !stack "\n" (fun (c, tss) ->
      spf "%s<%s>" (desc_of_t c) (
        string_of_list tss "," (fun ts ->
          spf "[%s]" (string_of_list (TypeSet.elements ts) ";" desc_of_t)
        )))

  (* loop detector *)
  let loop =
    let contains ts1 ts2 =
      not (TypeSet.is_empty ts1) && TypeSet.subset ts1 ts2
    in fun () ->
      match !stack with
      | [] -> false
      | (c, tss)::prev_stack ->
        prev_stack |> List.exists (fun (prev_c, prev_tss) ->
          c = prev_c && (List.for_all2 contains prev_tss tss)
      )
end

let silent_warnings = false

exception FlowError of (reason * string) list

let add_output cx level ?(trace_reasons=[]) message_list =
  if !throw_on_error
  then (
    raise (FlowError message_list)
  ) else (
    (if modes.debug then
      prerr_endlinef "\nadd_output cx.file = %S\n%s" cx.file (
        String.concat "\n" (
          List.map (fun (r, s) -> spf "r: [%s] s = %S" (dump_reason r) s)
            message_list)));
    let error = level, message_list, trace_reasons in
    if level = Errors_js.ERROR || not silent_warnings then
    cx.errors <- Errors_js.ErrorSet.add error cx.errors
  )

(* tvars *)

let mk_tvar cx reason =
  let tvar = mk_id () in
  let graph = cx.graph in
  cx.graph <- graph |> IMap.add tvar (new_unresolved_root ());
  (if modes.verbose then prerr_endlinef
    "TVAR %d (%d): %s" tvar (IMap.cardinal graph)
    (string_of_reason reason));
  OpenT (reason, tvar)

let mk_tvar_where cx reason f =
  let tvar = mk_tvar cx reason in
  f tvar;
  tvar

(* This function is used in lieu of mk_tvar_where or mk_tvar when the reason
   must be marked internal. This has the effect of not forcing annotations where
   this type variable appears. See `assume_ground` and `assert_ground`. *)
let mk_tvar_derivable_where cx reason f =
  let reason = derivable_reason reason in
  mk_tvar_where cx reason f

(* Find the constraints of a type variable in the graph.

   Recall that type variables are either roots or goto nodes. (See
   constraint_js.ml for details.) If the type variable is a root, the
   constraints are stored with the type variable. Otherwise, the type variable
   is a goto node, and it points to another type variable: a linked list of such
   type variables must be traversed until a root is reached. *)
let rec find_graph cx id =
  let id, constraints = find_constraints cx id in
  constraints

and find_constraints cx id =
  let id, root = find_root cx id in
  id, root.constraints

(* Find the root of a type variable, potentially traversing a chain of type
   variables, while short-circuiting all the type variables in the chain to the
   root during traversal to speed up future traversals. *)
and find_root cx id =
  match IMap.get id cx.graph with
  | Some (Goto id_) ->
      let id_, root_ = find_root cx id_ in
      replace_node cx id (Goto id_);
      id_, root_

  | Some (Root root) ->
      id, root

  | None ->
      let msg = spf "tvar %d not found in file %s" id cx.file in
      failwith msg

(* Replace the node associated with a type variable in the graph. *)
and replace_node cx id node =
  cx.graph <- cx.graph |> IMap.add id node

(* Check that id1 is not linked to id2. *)
let not_linked (id1, bounds1) (id2, bounds2) =
  (* It suffices to check that id1 is not already in the lower bounds of
     id2. Equivalently, we could check that id2 is not already in the upper
     bounds of id1. *)
  not (IMap.mem id1 bounds2.lowertvars)

(**********)
(* frames *)
(**********)

(* note: these are here instead of Env_js because of circular deps:
  Env_js depends on Flow_js bookkeeping funcs such as mk_tvar,
  and builtins. When Flow_js is split into algo / other stuff,
  these can be pulled into Env *)

(* clear refinements of closed-over variables *)
let rec havoc_ctx cx i j =
  if (i = 0 || j = 0) then () else
    let stack2, _ = IMap.find_unsafe i cx.closures in
    let stack1, scopes = IMap.find_unsafe j cx.closures in
    havoc_ctx_ (List.rev scopes, List.rev stack1, List.rev stack2)

and havoc_ctx_ = function
  | scope::scopes, frame1::stack1, frame2::stack2
    when frame1 = frame2 ->
    (if modes.verbose then prerr_endlinef "HAVOC::%d" frame1);
    scope |> Scope.(update (
      fun name { specific; general; def_loc; for_type } ->
        (* internal names (.this, .super, .return, .exports) are read-only *)
        if is_internal_name name
        then create_entry ~for_type specific general def_loc
        else create_entry ~for_type general general def_loc
      ));
    havoc_ctx_ (scopes, stack1, stack2)
  | _ -> ()

(***************)
(* print utils *)
(***************)

let string_of_flow r1 r2 =
  spf "%s\nis incompatible with\n%s"
    (string_of_reason r1) (string_of_reason r2)

let lib_reason r =
  Files_js.is_lib_file (Relative_path.to_absolute
    (Pos.filename (pos_of_reason r)))

let ordered_reasons l u =
  let rl = reason_of_t l in
  let ru = reason_of_t u in
  if is_use u ||
      pos_of_t l = Pos.none ||
      (lib_reason rl && not (lib_reason ru))
  then ru, rl
  else rl, ru

(* format an error or warning and add it to flow's output.
   here preformatted trace output is passed directly as an argument *)
let prmsg_flow_trace_reasons cx level trace_reasons msg (r1, r2) =
  let info = match Ops.peek () with
  | Some r when r != r1 && r != r2 ->
    (* NOTE: We include the operation's reason in the error message only if it
       is distinct from the reasons of the endpoints. *)
    let desc = (desc_of_reason r) ^ "\nError:" in
    [r, desc]
  | _ ->
    if lib_reason r1 && lib_reason r2
    then
      (* Since pointing to endpoints in the library without any information on
         the code that uses those endpoints inconsistently is useless, we point
         to the file containing that code instead. Ideally, improvements in
         error reporting would cause this case to never arise. *)
      let r = new_reason "" (Pos.make_from
        (Relative_path.create Relative_path.Dummy cx.file)) in
      [r, "inconsistent use of library definitions"]
    else []
  in
  let message_list =
    if (pos_of_reason r2 = Pos.none)
    then [
      r1, spf "%s\n%s %s" (desc_of_reason r1) msg (desc_of_reason r2)
    ]
    else [
      r1, spf "%s\n%s" (desc_of_reason r1) msg;
      r2, (desc_of_reason r2)
    ]
  in
  add_output cx level ~trace_reasons (info @ message_list)

(* format a trace into list of (reason, desc) pairs used
   downstream for obscure reasons *)
let make_trace_reasons trace =
  if modes.traces = 0 then [] else
    reasons_of_trace ~level:modes.traces trace
    |> List.map (fun r -> r, desc_of_reason r)

(* format an error or warning and add it to flow's output.
   here we gate trace output on global settings *)
let prmsg_flow cx level trace msg (r1, r2) =
  let trace_reasons = make_trace_reasons trace in
  prmsg_flow_trace_reasons cx level trace_reasons msg (r1, r2)

(* format an error and add it to flow's output.
   here we print the full trace, ignoring global settings.
   Notes
   1. since traces can be gigantic, we set the per-level
   indentation to 0 when printing them here.
   2. as an optimization, we never accumulate traces beyond
   a single level if the global setting disables them.
   Being downstream of that throttle, we are subject to that
   restriction here.
*)
let prerr_flow_full_trace cx trace msg l u =
  let trace_reasons =
    reasons_of_trace ~level:(trace_depth trace + 1) ~tab:0 trace
    |> List.map (fun r -> r, desc_of_reason r)
  in
  prmsg_flow_trace_reasons cx
    Errors_js.ERROR
    trace_reasons
    msg
    (ordered_reasons l u)

(* format an error and add it to flow's output *)
let prerr_flow cx trace msg l u =
  prmsg_flow cx
    Errors_js.ERROR
    trace
    msg
    (ordered_reasons l u)

(* format a warning and add it to flow's output *)
let prwarn_flow cx trace msg l u =
  prmsg_flow cx
    Errors_js.WARNING
    trace
    msg
    (ordered_reasons l u)

let tweak_output list =
  List.map (fun (reason, msg) ->
    let desc = desc_of_reason reason in
    let dmsg = if msg = "" then desc else spf "%s\n%s" desc msg in
    reason, dmsg
  ) list

let add_msg cx ?trace level list =
  let trace_reasons = match trace with
  | Some trace -> Some (make_trace_reasons trace)
  | None -> None
  in
  add_output cx level ?trace_reasons (tweak_output list)

(* for outside calls *)
let new_warning list =
  Errors_js.WARNING, tweak_output list, []

let add_warning cx ?trace list =
  add_msg cx ?trace Errors_js.WARNING list

let new_error list =
  Errors_js.ERROR, tweak_output list, []

let add_error cx ?trace list =
  add_msg cx ?trace Errors_js.ERROR list

(********************************************************************)

(* Since type maps use the built-in compare function to compare types,
   we need to be careful to keep the shape of types within the boundaries
   of that function. In particular, comparison behaves in unexpected ways
   for references. To get around these issues, we denote references with
   indices in types, and maintain side tables of those indices to the
   denoted references. *)

let mk_propmap cx pmap =
  let id = mk_id () in
  cx.property_maps <- IMap.add id pmap cx.property_maps;
  id

let find_props cx id =
  IMap.find_unsafe id cx.property_maps

let has_prop cx id x =
  find_props cx id |> SMap.mem x

let read_prop cx id x =
  find_props cx id |> SMap.find_unsafe x

let read_prop_ cx id x =
  find_props cx id |> (fun pmap ->
    let t = SMap.find_unsafe x pmap in
    let pmap = SMap.remove x pmap in
    cx.property_maps <- IMap.add id pmap cx.property_maps;
    t
  )

let write_prop cx id x t =
  let pmap = find_props cx id in
  let pmap = SMap.add x t pmap in
  cx.property_maps <- IMap.add id pmap cx.property_maps

let iter_props cx id f =
  find_props cx id
  |> SMap.iter f

let iter_props_ cx id f =
  find_props cx id
  |> SMap.filter (fun x _ -> not (is_internal_name x))
  |> SMap.iter f

(***************)
(* strict mode *)
(***************)

(* For any constraints, return a list of def types that form either the lower
   bounds of the solution, or a singleton containing the solution itself. *)
let types_of constraints =
  match constraints with
  | Unresolved { lower; _ } -> TypeMap.keys lower
  | Resolved t -> [t]

(* Def types that describe the solution of a type variable. *)
let possible_types cx id = types_of (find_graph cx id)

let possible_types_of_type cx = function
  | OpenT (_, id) -> possible_types cx id
  | _ -> []

(* Gather the possible types of the tvar associated with the given id, and group
   them by their reason's description. Return a map from those descriptions to
   one such matching type and a count.

   NOTE: here we rely on the unchecked invariant that types are reliably tagged
   by their reason descriptions, i.e., that any two nontrivially different types
   will always have different reasons.  Given the number of places where reasons
   are freely created in code, this is a vulnerability.
   TODO: find a way to guarantee, or collate types on some other basis.
*)
let distinct_possible_types cx id =
  let types = possible_types cx id in
  List.fold_left (fun map t ->
    let desc = desc_of_reason (reason_of_t t) in
    let info = match SMap.get desc map with
      | Some (t0, count) -> (t0, count + 1)
      | None -> (t, 1)
    in
    SMap.add desc info map
  ) SMap.empty types

let suggested_type_cache = ref IMap.empty

let rec list_map2 f ts1 ts2 = match (ts1,ts2) with
  | ([],_) | (_,[]) -> []
  | (t1::ts1,t2::ts2) -> (f (t1,t2)):: (list_map2 f ts1 ts2)

module TypeSet = Set.Make(Type)

let create_union ts =
  UnionT (reason_of_string "union", ts)

let rec merge_type cx = function
  | (NumT _, (NumT _ as t))
  | (StrT _, (StrT _ as t))
  | (BoolT _, (BoolT _ as t))
  | (NullT _, (NullT _ as t))
  | (VoidT _, (VoidT _ as t))
      -> t

  | (AnyT _, t) | (t, AnyT _) -> t

  | (UndefT _, t) | (t, UndefT _) -> t
  | (_, (MixedT _ as t)) | ((MixedT _ as t), _) -> t

  | (NullT _, (MaybeT _ as t)) | ((MaybeT _ as t), NullT _)
  | (VoidT _, (MaybeT _ as t)) | ((MaybeT _ as t), VoidT _) ->
      t

  | (FunT (_,_,_,ft1), FunT (_,_,_,ft2)) ->
      let tins =
        try
          List.map2 (fun t1 t2 -> merge_type cx (t1,t2))
            ft1.params_tlist ft2.params_tlist
        with _ ->
          [AnyT.t] (* TODO *)
      in
      let tout = merge_type cx (ft1.return_t, ft2.return_t) in
      (* TODO: How to merge parameter names? *)
      FunT (
        reason_of_string "function",
        dummy_static, dummy_prototype,
        mk_functiontype tins tout
      )

  | (ObjT (_,ot1), ObjT (_,ot2)) ->
      (* TODO: How to merge indexer names? *)
      let dict = match ot1.dict_t, ot2.dict_t with
        | None, None -> None
        | Some dict, None | None, Some dict -> Some dict
        | Some dict1, Some dict2 ->
            Some {
              dict_name = None;
              key = merge_type cx (dict1.key, dict2.key);
              value = merge_type cx (dict1.value, dict2.value);
            }
      in
      let pmap =
        let map1 = find_props cx ot1.props_tmap in
        let map2 = find_props cx ot2.props_tmap in
        let map =
          SMap.merge
            (fun x t1_opt t2_opt -> match (t1_opt,t2_opt) with
              | (None,None) -> None
              | (Some t, None) | (None, Some t) -> Some t
              | (Some t1, Some t2) -> Some (merge_type cx (t1, t2))
            ) map1 map2 in
        mk_propmap cx map
      in
      let proto = AnyT.t in
      ObjT (
        reason_of_string "object",
        mk_objecttype dict pmap proto
      )

  | (ArrT (_,t1,ts1), ArrT (_,t2,ts2)) ->
      ArrT (
        reason_of_string "array",
        merge_type cx (t1, t2),
        list_map2 (merge_type cx) ts1 ts2
      )

  | (MaybeT t1, MaybeT t2) ->
      MaybeT (merge_type cx (t1, t2))

  | (MaybeT t1, t2)
  | (t1, MaybeT t2) ->
      MaybeT (merge_type cx (t1, t2))

  | (UnionT (_, ts1), UnionT (_, ts2)) ->
      create_union (List.rev_append ts1 ts2)

  | (UnionT (_, ts), t)
  | (t, UnionT (_, ts)) ->
      create_union (t :: ts)

  (* TODO: do we need to do anything special for merging Null with Void,
     Optional with other types, etc.? *)

  | (t1, t2) ->
      create_union [t1; t2]

(* This function does not only resolve every OpenT recursively, but also
   replaces the reasons of types with a uniform ones. It is a left-over bit
   from the old ground_type behavior. *)
and ground_type_impl cx ids t = match t with
  | BoundT _ -> t
  | OpenT (reason, id) ->
      lookup_type cx ids id

  | NumT _ -> NumT.t
  | StrT _ -> StrT.t
  | BoolT _ -> BoolT.t
  | UndefT _ -> UndefT.t
  | NullT _ -> NullT.t
  | VoidT _ -> VoidT.t
  | MixedT _ -> MixedT.t
  | AnyT _ -> AnyT.t

  | FunT (_, _, _, ft) ->
      let tins = List.map (ground_type_impl cx ids) ft.params_tlist in
      let params_names = ft.params_names in
      let tout = ground_type_impl cx ids ft.return_t in
      FunT (
        reason_of_string "function",
        dummy_static, dummy_prototype,
        mk_functiontype tins ?params_names tout
      )

  | ObjT (_, ot) ->
      let dict = match ot.dict_t with
        | None -> None
        | Some dict ->
            Some { dict with
              key = (ground_type_impl cx ids dict.key);
              value = (ground_type_impl cx ids dict.value);
            }
      in
      let pmap =
        find_props cx ot.props_tmap
        |> SMap.map (ground_type_impl cx ids)
        |> mk_propmap cx
      in
      let proto = AnyT.t in
      ObjT (
        reason_of_string "object",
        mk_objecttype dict pmap proto
      )

  | ArrT (_, t, ts) ->
      ArrT (reason_of_string "array",
            ground_type_impl cx ids t,
            ts |> List.map (ground_type_impl cx ids))

  | MaybeT t ->
      MaybeT (ground_type_impl cx ids t)

  | PolyT (xs, t) ->
      PolyT (xs, ground_type_impl cx ids t)

  | ClassT t ->
      ClassT (ground_type_impl cx ids t)

  | TypeT (_, t) ->
      TypeT (reason_of_string "type",
             ground_type_impl cx ids t)

  | InstanceT (_, static, super, it) ->
      t (* nominal type *)

  | RestT t ->
      RestT (ground_type_impl cx ids t)

  | OptionalT t ->
      OptionalT (ground_type_impl cx ids t)

  | TypeAppT (c, ts) ->
      let c = ground_type_impl cx ids c in
      let ts = List.map (ground_type_impl cx ids) ts in
      TypeAppT (c, ts)

  | IntersectionT (_, ts) ->
      IntersectionT (
        reason_of_string "intersection",
        List.map (ground_type_impl cx ids) ts
      )

  | UnionT (_, ts) ->
      create_union (List.map (ground_type_impl cx ids) ts)

  | LowerBoundT t ->
      LowerBoundT (ground_type_impl cx ids t)

  | UpperBoundT t ->
      UpperBoundT (ground_type_impl cx ids t)

  | AnyObjT _ -> AnyObjT (reason_of_string "any object")
  | AnyFunT _ -> AnyFunT (reason_of_string "any function")

  | ShapeT t ->
      ShapeT (ground_type_impl cx ids t)
  | DiffT (t1, t2) ->
      DiffT (ground_type_impl cx ids t1, ground_type_impl cx ids t2)

  | _ -> assert false (** TODO **)

and lookup_type_ cx ids id =
  if ISet.mem id ids then assert false
  else
    let ids = ISet.add id ids in
    let types = possible_types cx id in
    try
      List.fold_left
        (fun u t -> merge_type cx (ground_type_impl cx ids t, u))
        UndefT.t types
    with _ ->
      AnyT.t

and lookup_type cx ids id =
  match IMap.get id !suggested_type_cache with
  | None ->
      let t = lookup_type_ cx ids id in
      suggested_type_cache := !suggested_type_cache |> IMap.add id t;
      t
  | Some t -> t

and resolve_type cx = function
  | OpenT (_, id) ->
      let ts = possible_types cx id in
      List.fold_left (fun u t ->
        merge_type cx (t, u)
      ) UndefT.t ts
  | t -> t

let rec normalize_type cx t =
  match t with
  | FunT (r, static, proto, ft) ->
      let ft =
        { ft with
          return_t = normalize_type cx ft.return_t;
          params_tlist = List.map (normalize_type cx) ft.params_tlist; } in
      FunT (r,
        normalize_type cx static,
        normalize_type cx proto,
        ft)

  | ObjT (r, ot) ->
      let pmap =
        find_props cx ot.props_tmap
        |> SMap.map (normalize_type cx)
        |> mk_propmap cx
      in
      ObjT (r,
        { ot with
          dict_t = (match ot.dict_t with
          | None -> None
          | Some dict ->
              Some { dict with
                key = normalize_type cx dict.key;
                value = normalize_type cx dict.value;
              });
          proto_t = normalize_type cx ot.proto_t;
          props_tmap = pmap; })

  | UnionT (r, ts) ->
      normalize_union cx r ts

  | IntersectionT (r, ts) ->
      normalize_intersection cx r ts

  | MaybeT t ->
      let t = normalize_type cx t in
      (match t with
      | MaybeT _ -> t
      | _ -> MaybeT t)

  | OptionalT t ->
      OptionalT (normalize_type cx t)

  | RestT t ->
      RestT (normalize_type cx t)

  | ArrT (r, t, ts) ->
      ArrT (r, normalize_type cx t, List.map (normalize_type cx) ts)

  | PolyT (xs, t) ->
      PolyT (xs, normalize_type cx t)

  | TypeAppT (c, ts) ->
      TypeAppT (
        normalize_type cx c,
        List.map (normalize_type cx) ts
      )

  | LowerBoundT t ->
      LowerBoundT (normalize_type cx t)

  | UpperBoundT t ->
      UpperBoundT (normalize_type cx t)

  | ShapeT t ->
      ShapeT (normalize_type cx t)
  | DiffT (t1, t2) ->
      DiffT (normalize_type cx t1, normalize_type cx t2)

  (* TODO: Normalize all types? *)
  | t -> t

(* TODO: This is not an exhaustive list of normalization steps for unions.
   For example, we might want to get rid of AnyT in the union similar to how
   merge_type gets rid of AnyT. Decide on rules like these and implement them
   if required. *)
and normalize_union cx r ts =
  let ts = List.map (normalize_type cx) ts in
  let ts = collect_union_members ts in
  let (ts, has_void, has_null) =
    TypeSet.fold (fun t (ts, has_void, has_null) ->
      match t with
      | MaybeT (UnionT (_, tlist)) ->
          let ts = List.fold_left (fun acc t -> TypeSet.add t acc) ts tlist in
          (ts, true, true)
      | MaybeT t -> (TypeSet.add t ts, true, true)
      | VoidT _ -> (ts, true, has_null)
      | NullT _ -> (ts, has_void, true)
      (* TODO: We should only get UndefT here when a completely open type
         variable has been in the union before grounding it. This happens when
         "null" is passed to a function parameter. We throw this out because
         it gives no information at all. merge_type also ignores UndefT. *)
      | UndefT _ -> (ts, has_void, has_null)
      | _ -> (TypeSet.add t ts, has_void, has_null)
    ) ts (TypeSet.empty, false, false) in
  let ts =
    match (has_void, has_null) with
    | (true, false) -> TypeSet.add VoidT.t ts
    | (false, true) -> TypeSet.add NullT.t ts
    | _ ->
        (* We should never get an empty set at this point but better safe than
           sorry. Stripping out UndefT above might be unsafe. *)
        if TypeSet.is_empty ts
        then TypeSet.singleton UndefT.t
        else ts
  in
  let ts = TypeSet.elements ts in
  let t =
    match ts with
    | [t] -> t
    | _ -> UnionT (r, ts)
  in
  if has_void && has_null
  then MaybeT t
  else t

and collect_union_members ts =
  List.fold_left (fun acc x ->
      match x with
      | UnionT (_, ts) -> TypeSet.union (collect_union_members ts) acc
      | _ -> TypeSet.add x acc
    ) TypeSet.empty ts

(* TODO: This does not do any real normalization yet, it only flattens the
   intesection. Think about normalization rules and implement them when there
   is need for that. *)
and normalize_intersection cx r ts =
  let ts = List.map (normalize_type cx) ts in
  let ts = collect_intersection_members ts in
  let ts = TypeSet.elements ts in
  match ts with
  | [t] -> t
  | _ -> IntersectionT (r, ts)

and collect_intersection_members ts =
  List.fold_left (fun acc x ->
      match x with
      | IntersectionT (_, ts) ->
          TypeSet.union acc (collect_intersection_members ts)
      | _ ->
          TypeSet.add x acc
    ) TypeSet.empty ts

let ground_type cx type_ =
  ground_type_impl cx ISet.empty type_

let rec printify_type cx t =
  match t with
  | FunT (r, static, proto, ft) ->
      let ft =
        { ft with
          return_t = printify_type cx ft.return_t;
          params_tlist = List.map (printify_type cx) ft.params_tlist; } in
      FunT (r,
        printify_type cx static,
        printify_type cx proto,
        ft)

  | ObjT (r, ot) ->
      let pmap =
        find_props cx ot.props_tmap
        |> SMap.map (printify_type cx)
        |> mk_propmap cx
      in
      ObjT (r,
        { ot with
          dict_t = (match ot.dict_t with
          | None -> None
          | Some dict ->
              Some { dict with
                key = printify_type cx dict.key;
                value = printify_type cx dict.value;
              });
          proto_t = printify_type cx ot.proto_t;
          props_tmap = pmap; })

  | UnionT (r, ts) ->
      let (ts, add_maybe) =
        List.fold_left (fun (ts, add_maybe) t ->
            let t = printify_type cx t in
            match t with
            | NullT _ -> (ts, true)
            | _ -> (t :: ts, add_maybe)
          ) ([], false) ts
      in
      (* strictly speaking this is a combination of normalization and
         transformation for printability, but it allows us to get rid of
         another normalize_type call. *)
      let t =
        match ts with
        | [t] -> t
        | _ -> UnionT (r, ts)
      in
      if add_maybe
      then MaybeT t
      else t

  | IntersectionT (r, ts) ->
      IntersectionT (r, List.map (printify_type cx) ts)

  | MaybeT t ->
      (* strictly speaking this is a combination of normalization and
         transformation for printability, but it allows us to get rid of
         another normalize_type call. *)
      let t = printify_type cx t in
      (match t with
      | MaybeT _ -> t
      | _ -> MaybeT t)

  | OptionalT t ->
      OptionalT (printify_type cx t)

  | RestT t ->
      RestT (printify_type cx t)

  | ArrT (r, t, ts) ->
      ArrT (r, printify_type cx t, List.map (printify_type cx) ts)

  | PolyT (xs, t) ->
      PolyT (xs, printify_type cx t)

  | TypeAppT (c, ts) ->
      TypeAppT (
        printify_type cx c,
        List.map (printify_type cx) ts
      )

  | LowerBoundT t ->
      LowerBoundT (printify_type cx t)

  | UpperBoundT t ->
      UpperBoundT (printify_type cx t)

  | ShapeT t ->
      ShapeT (printify_type cx t)
  | DiffT (t1, t2) ->
      DiffT (printify_type cx t1, printify_type cx t2)

  | t -> t

let printified_type cx t =
  let t = ground_type cx t in
  let t = normalize_type cx t in
  printify_type cx t

(* Check whether any of the def types describing a solution for a type variable
   satisfy a predicate. *)
let check_types cx id f =
  let types = possible_types cx id in
  List.exists f types

(** The following functions do "shallow" walks over types, respectively from
    requires and from exports, in order to report missing annotations. There are
    some opportunities for future work:

    - Rewrite these functions using a type visitor class.

    - Consider using gc to crawl the graph further down from requires, and
    maybe also up from exports. Preliminary experiments along those lines
    suggest that a general walk doesn't always give expected results. As an
    example in one direction, the signature of a class is reachable from a
    `require`d superclass, but the corresponding constraint simply checks for
    consistency of overrides, and should not relax reporting missing annotations
    in the signature. As an example in the other direction, an exported function
    may have an open `this` type that we cannot expect to be annotated.
**)

(* To avoid complaining about "missing" annotations where external types are
   used in the exported type, we mark requires and their uses as types. *)

let rec assume_ground cx ids = function
  | OpenT(_,id) ->
      assume_ground_id cx ids id

  (* The subset of operations to crawl. The type variables denoting the results
     of these operations would be ignored by the is_required check in
     `assert_ground`. *)
  | SummarizeT(_,t)
  | CallT(_,{ return_t = t; _ })
  | MethodT(_,_,{ return_t = t; _})
  | GetT(_,_,t)
  | GetElemT(_,_,t)
  | ConstructorT(_,_,t)
  | TypeT(_, t)
  | AdderT(_,_,t)
  | AndT(_,_,t)
  | OrT(_,_,t)
  | PredicateT(_,t)
  | SpecializeT(_,_,_,t)
  | ObjAssignT(_,_,t,_,_)
  | ObjRestT(_,_,t)
  | KeyT(_,t)
  | ImportModuleNsT(_,t)
  | CJSRequireT(_,t)
  | ImportTypeT(_,t)

      -> assume_ground cx ids t

  | _ -> ()

and assume_ground_id cx ids id =
  if not (ISet.mem id !ids) then (
    ids := !ids |> ISet.add id;
    let constraints = find_graph cx id in
    match constraints with
    | Unresolved { upper; uppertvars; _ } ->
      upper |> TypeMap.iter (fun t _ ->
        assume_ground cx ids t
      );
      uppertvars |> IMap.iter (fun id _ ->
        assume_ground_id cx ids id
      )
    | Resolved t ->
      assume_ground cx ids t
  )

(* Walk the graph from exports and report missing annotations for type variables
   encountered. Type variables that are in a given list are skipped: these are
   marked above as depending on `require`d modules. Thus, e.g., when
   the superclass of an exported class is `require`d, we should not insist on an
   annotation for the superclass. *)

(* need to consider only "def" types *)
let rec assert_ground ?(infer=false) cx skip ids = function
  | BoundT _ -> ()

  (* Type variables that are not forced to be annotated include those that
     are dependent on requires, or whose reasons indicate that they are
     derivable. The latter category includes annotations and builtins. *)
  | OpenT (reason_open, id)
      when (ISet.mem id skip || is_derivable_reason reason_open)
        -> ()

  | OpenT (_, id) when infer ->
      if not (ISet.mem id !ids)
      then (
        ids := !ids |> ISet.add id;
        let types = possible_types cx id in
        List.iter (assert_ground cx skip ids) types
      )

  | OpenT (reason_open, id) ->
      let message_list = [
      (* print out id to debug *)
        reason_open,
        spf "%s\nMissing annotation" (desc_of_reason reason_open)
      ] in
      add_output cx Errors_js.WARNING message_list

  | NumT _
  | StrT _
  | BoolT _
  | UndefT _
  | MixedT _
  | AnyT _
  | NullT _
  | VoidT _
    ->
      ()

  | FunT (reason, _, _, { params_tlist = params; return_t = ret; _ }) ->
      let f = assert_ground cx skip ids in
      List.iter f params;
      f ret

  | PolyT (xs,t) ->
      assert_ground cx skip ids t

  | ObjT (reason, { props_tmap = id; _ }) ->
      iter_props cx id (fun _ -> assert_ground ~infer:true cx skip ids)

  | ArrT (reason, t, ts) ->
      assert_ground cx skip ids t;
      ts |> List.iter (assert_ground cx skip ids)

  | ClassT t -> assert_ground cx skip ids t

  | TypeT (reason, t) -> assert_ground cx skip ids t

  | InstanceT (reason, static, super, instance) ->
      let f = assert_ground cx skip ids in
      iter_props cx instance.fields_tmap (fun _ -> f);
      iter_props cx instance.methods_tmap (fun _ -> f);
      f super

  | RestT (t) -> assert_ground cx skip ids t

  | OptionalT (t) -> assert_ground cx skip ids t

  | TypeAppT(c,ts) ->
      assert_ground ~infer:true cx skip ids c;
      List.iter (assert_ground cx skip ids) ts

  | MaybeT(t) -> assert_ground cx skip ids t

  | IntersectionT(reason,ts) ->
      List.iter (assert_ground cx skip ids) ts

  | UnionT(reason,ts) ->
      List.iter (assert_ground cx skip ids) ts

  | UpperBoundT(t) ->
      assert_ground cx skip ids t

  | LowerBoundT(t) ->
      assert_ground cx skip ids t

  | AnyObjT _ -> ()
  | AnyFunT _ -> ()

  | ShapeT(t) ->
      assert_ground cx skip ids t
  | DiffT(t1, t2) ->
      assert_ground cx skip ids t1;
      assert_ground cx skip ids t2

  | EnumT(reason,t) ->
      assert_ground cx skip ids t

  | ModuleT(reason, {exports_tmap; cjs_export}) ->
      iter_props cx exports_tmap (fun _ -> assert_ground ~infer:true cx skip ids);
      (match cjs_export with
       | Some(t) -> assert_ground ~infer:true cx skip ids t
       | None -> ()
      )

  | t -> failwith (streason_of_t t) (** TODO **)

let lookup_module cx m =
  SMap.find_unsafe m cx.modulemap

let enforce_strict cx id constraints =
  let skip_ids = ref ISet.empty in
  SSet.iter (fun r ->
    let tvar = SMap.find_unsafe r cx.modulemap in
    assume_ground cx skip_ids tvar
  ) cx.required;

  let ids = ref (ISet.singleton id) in
  types_of constraints |> List.iter (assert_ground cx !skip_ids ids)

(**************)
(* builtins *)
(**************)

(* created in the master process, populated and saved to ContextHeap.
   forked workers will have an empty replica from the master, but it's useless.
   should only be accessed through ContextHeap. *)
let master_cx = new_context (Files_js.get_flowlib_root ()) Files_js.lib_module

(* builtins is similarly created in the master and replicated on fork.
   this is critical under the current somewhat fragile scheme, as all
   contexts agree on the id of this type var, and builtins are imported
   via this agreement between master_cx and others *)
let builtins = mk_tvar master_cx (builtin_reason "module")

(* new contexts are prepared here, so we can install shared tvars *)
let fresh_context ?(checked=false) ?(weak=false) ~file ~_module =
  let cx = new_context ~file ~_module ~checked ~weak in
  (* add types for pervasive builtins *)
  let reason, id = open_tvar builtins in
  cx.graph <- cx.graph |> IMap.add id (new_unresolved_root ());
  cx

(********)

module Union(M: MapSig) =
  struct
    (* This function is used to merge two maps. It is parametric on the key
       type. When the maps overlap, the second map overrides the first map. *)
    let union f map1 map2 =
      M.fold (fun k v map ->
        if M.mem k map then map else M.add k (f v) map
      ) map1 map2
  end

module UnionIMap = Union(IMap)
module UnionTypeMap = Union(TypeMap)

let debug_count =
  let count = ref 0 in
  fun f ->
    incr count;
    prerr_endlinef "[%d] %s" !count (f())

let debug_flow (l,u) =
  spf "%s ~> %s" (string_of_ctor l) (string_of_ctor u)

(***********************)
(* instantiation utils *)
(***********************)

(* Make a type argument for a given type parameter, given a reason. Note that
   not all type arguments are tvars; the following function is used only when
   polymorphic types need to be implicitly instantiated, because there was no
   explicit instantiation (via a type application), or when we want to cache a
   unique instantiation and unify it with other explicit instantiations. *)
let mk_targ cx (typeparam, reason_op) =
  mk_tvar cx (
    prefix_reason (spf "type parameter %s of " typeparam.name) reason_op
  )

module Cache = struct
  (* Cache that remembers pairs of types that are passed to __flow__. *)
  module FlowConstraint = struct
    let cache = Hashtbl.create 0

    let mem (l,u) =
      try
        Hashtbl.find cache (l,u);
        true
      with _ ->
        Hashtbl.add cache (l,u) ();
        false
  end

  (* Cache that limits instantiation of polymorphic definitions. Intuitively,
     for each operation on a polymorphic definition, we remember the type
     arguments we use to specialize the type parameters. An operation is
     identified by its reason: we don't use the entire operation for caching
     since it may contain the very type variables we are trying to limit the
     creation of with the cache. In other words, the cache would be useless if
     we considered those type variables as part of the identity of the
     operation. *)
  module PolyInstantiation = struct
    let cache = Hashtbl.create 0

    let find cx (typeparam, reason_op) =
      try
        Hashtbl.find cache (typeparam.reason, reason_op)
      with _ ->
        let t = mk_targ cx (typeparam, reason_op) in
        Hashtbl.add cache (typeparam.reason, reason_op) t;
        t
  end

  let clear () =
    Hashtbl.clear FlowConstraint.cache;
    Hashtbl.clear PolyInstantiation.cache
end

(*********************************************************************)

(********************)
(* subtype relation *)
(********************)

(* Sometimes we expect types to be def types. For example, when we see a flow
   constraint from type l to type u, we expect l to be a def type. As another
   example, when we see a unification constraint between t1 and t2, we expect
   both t1 and t2 to be def types. *)
let expect_def t =
  if is_use t
  then assert_false (spf "Expected def type, but got: %s" (string_of_ctor t))

(* Recursion limiter. We proxy recursion depth with trace depth,
   which is either equal or pretty close.
   When check is called with a trace whose depth exceeds a constant
   limit, we throw a LimitExceeded exception.
 *)
module RecursionCheck : sig
  exception LimitExceeded of trace
  val check: trace -> unit

end = struct
  exception LimitExceeded of trace
  let limit = 1000000

  (* check trace depth as a proxy for recursion depth
     and throw when limit is exceeded *)
  let check trace =
    if trace_depth trace >= limit
    then raise (LimitExceeded trace)
end

(* Sometimes we don't expect to see type parameters, e.g. when they should have
   been substituted away. *)
let not_expect_bound t = match t with
  | BoundT _ -> assert_false (spf "Did not expect %s" (string_of_ctor t))
  | _ -> ()

(** NOTE: Do not call this function directly. Instead, call the wrapper
    functions `rec_flow`, `join_flow`, or `flow_opt` (described below) inside
    this module, and the function `flow` outside this module. **)
let rec __flow cx (l, u) trace =
  if not (Cache.FlowConstraint.mem (l,u)) then (
    (* limit recursion depth *)
    RecursionCheck.check trace;

    (* Expect that l is a def type. On the other hand, u may be a use type or a
       def type: the latter typically when we have annotations. *)
    expect_def l;
    (* Type parameters should always be substituted out, and as such they should
       never appear "exposed" in flows. (They can still appear bound inside
       polymorphic definitions.) *)
    not_expect_bound l; not_expect_bound u;

    (if modes.verbose
     then prerr_endlinef
        "\n# (%d) %s ~>\n# %s"
        (Unix.getpid ())
        (dump_reason (reason_of_t l))
        (dump_reason (reason_of_t u)));

    if ground_subtype (l,u) then ()
    else (match (l,u) with

    (******************)
    (* process X ~> Y *)
    (******************)

    | (OpenT(reason1,tvar1),OpenT(reason2,tvar2)) ->
      let id1, constraints1 = find_constraints cx tvar1 in
      let id2, constraints2 = find_constraints cx tvar2 in

      (match constraints1, constraints2 with
      | Unresolved bounds1, Unresolved bounds2 ->
          if not_linked (id1, bounds1) (id2, bounds2) then (
            add_upper_edges cx trace (id1, bounds1) (id2, bounds2);
            add_lower_edges cx trace (id1, bounds1) (id2, bounds2);
            flows_across cx trace bounds1.lower bounds2.upper;
          );

      | Unresolved bounds1, Resolved t2 ->
          edges_and_flows_to_t cx trace (id1, bounds1) t2

      | Resolved t1, Unresolved bounds2 ->
          edges_and_flows_from_t cx trace t1 (id2, bounds2)

      | Resolved t1, Resolved t2 ->
          rec_flow cx trace (t1, t2)
      );

    (******************)
    (* process Y ~> U *)
    (******************)

    | (OpenT(reason,tvar), t2) ->
      let id1, constraints1 = find_constraints cx tvar in
      (match constraints1 with
      | Unresolved bounds1 ->
          edges_and_flows_to_t cx trace (id1, bounds1) t2

      | Resolved t1 ->
          rec_flow cx trace (t1, t2)
      );

    (******************)
    (* process L ~> X *)
    (******************)

    | (t1, OpenT(reason,tvar)) ->
      let id2, constraints2 = find_constraints cx tvar in
      (match constraints2 with
      | Unresolved bounds2 ->
          edges_and_flows_from_t cx trace t1 (id2, bounds2)

      | Resolved t2 ->
          rec_flow cx trace (t1, t2)
      );

    (****************************************************************)
    (* BecomeT unifies a tvar with an incoming concrete lower bound *)
    (****************************************************************)
    | _, BecomeT (_, t) ->
      rec_unify cx trace l t

    (************************************************)
    (* bound variables are equal only to themselves *)
    (************************************************)
    | (BoundT _, _) | (_, BoundT _) when l = u ->
      ()

    (***********************)
    (* guarded unification *)
    (***********************)

    (** Utility to unify a pair of types based on a trigger. Triggers are
        commonly type variables that are set up to record when certain
        operations have been processed: until then, they remain latent. For
        example, we can respond to events such as "a property is added," "a
        refinement succeeds," etc., by setting up unification constraints that
        are processed only when the corresponding triggers fire. *)

    | (_, UnifyT(t,t_other)) ->
      rec_unify cx trace t t_other

    (*******************************************************************)
    (* Import type creates a properly-parameterized type alias for the *)
    (* remote type -- but only for particular, valid remote types.     *)
    (*******************************************************************)
    | (ClassT(inst), ImportTypeT(reason, t)) ->
      rec_flow cx trace (TypeT(reason, inst), t)

    | (PolyT(typeparams, ClassT(inst)), ImportTypeT(reason, t)) ->
      rec_flow cx trace (PolyT(typeparams, TypeT(reason, inst)), t)

    | (FunT(_, _, prototype, _), ImportTypeT(reason, t)) ->
      rec_flow cx trace (TypeT(reason, prototype), t)

    | (PolyT(typeparams, FunT(_, _, prototype, _)), ImportTypeT(reason, t)) ->
      rec_flow cx trace (PolyT(typeparams, TypeT(reason, prototype)), t)

    | (TypeT _, ImportTypeT(reason, t))
    | (PolyT(_, TypeT _), ImportTypeT(reason, t))
      -> rec_flow cx trace (l, t)

    (**
     * TODO: Delete this once the legacy export-type hacks have been eliminated
     *       in favor of the newer, first class export-type feature.
     *
     *       TODO(jeffmo) Task(6860853)
     *)
    | (ObjT _, ImportTypeT(reason, t)) ->
      rec_flow cx trace (l, t)

    | (_, ImportTypeT(reason, t)) ->
      add_error cx [
        reason,
        "`import type` only works on exported classes, functions, and type aliases!"
      ]

    (**************************************************************************)
    (* Module exports                                                         *)
    (*                                                                        *)
    (* Flow supports both CommonJS and standard ES modules as well as some    *)
    (* interoperability semantics for communicating between the two module    *)
    (* systems in both directions.                                            *)
    (*                                                                        *)
    (* In order to support both systems at once, Flow abstracts the notion of *)
    (* module exports by storing a type map for each of the exports of a      *)
    (* given module, and for each module there is a ModuleT that maintains    *)
    (* this type map. The exported types are then considered immutable once   *)
    (* the module has finished inference.                                     *)
    (*                                                                        *)
    (* When a type is set for the CommonJS exports value, we store it         *)
    (* separately from the normal named exports tmap that ES exports are      *)
    (* stored within. This allows us to distinguish CommonJS modules from ES  *)
    (* modules when interpreting an ES import statement -- which is important *)
    (* because ES ModuleNamespace objects built from CommonJS exports are a   *)
    (* little bit magic.                                                      *)
    (*                                                                        *)
    (* For example: If a CommonJS module exports an object, we will extract   *)
    (* each of the properties of that object and consider them as "named"     *)
    (* exports for the purposes of an import statement elsewhere:             *)
    (*                                                                        *)
    (*   // CJSModule.js                                                      *)
    (*   module.exports = {                                                   *)
    (*     someNumber: 42                                                     *)
    (*   };                                                                   *)
    (*                                                                        *)
    (*   // ESModule.js                                                       *)
    (*   import {someNumber} from "CJSModule";                                *)
    (*   var a: number = someNumber;                                          *)
    (*                                                                        *)
    (* We also map CommonJS export values to the "default" export for         *)
    (* purposes of import statements in other modules:                        *)
    (*                                                                        *)
    (*   // CJSModule.js                                                      *)
    (*   module.exports = {                                                   *)
    (*     someNumber: 42                                                     *)
    (*   };                                                                   *)
    (*                                                                        *)
    (*   // ESModule.js                                                       *)
    (*   import CJSDefaultExport from "CJSModule";                            *)
    (*   var a: number = CJSDefaultExport.someNumber;                         *)
    (*                                                                        *)
    (* Note that the ModuleT type is not intended to be surfaced to any       *)
    (* userland-visible constructs. Instead it's meant as an internal         *)
    (* construct that is only *mapped* to/from userland constructs (such as a *)
    (* CommonJS exports object or an ES ModuleNamespace object).              *)
    (**************************************************************************)

    (* ES exports *)
    | (ModuleT(_, exports), SetNamedExportsT(reason, tmap, t_out)) ->
      SMap.iter (write_prop cx exports.exports_tmap) tmap;
      rec_flow cx trace (l, t_out)

    (* CommonJS export *)
    | (ModuleT(_, exports), SetCJSExportT(reason, t, t_out)) ->
      (match exports.cjs_export with
       | Some _ ->
          assert_false "Internal Error: SetCJSExportT was applied twice!"
       | None ->
          rec_flow cx trace (
            ModuleT(reason, {exports with cjs_export = Some(t)}),
            t_out
          )
      )

    (**
     * ObjT CommonJS export values have their properties turned into named
     * exports
     *)
    | (ObjT(_, {props_tmap; proto_t; _;}),
       CJSExtractNamedExportsT(reason, module_t, t_out)) ->

      (* Copy props from the prototype *)
      let module_t = mk_tvar_where cx reason (fun t ->
        rec_flow cx trace (proto_t, CJSExtractNamedExportsT(reason, module_t, t))
      ) in

      (* Copy own props *)
      let module_t = mk_tvar_where cx reason (fun t ->
        rec_flow cx trace (module_t, SetNamedExportsT(
          reason,
          find_props cx props_tmap,
          t
        ))
      ) in
      rec_flow cx trace (module_t, t_out)

    (**
     * InstanceT CommonJS export values have their properties turned into named
     * exports
     *)
    | (InstanceT(_, _, super, {fields_tmap; methods_tmap; _;}),
       CJSExtractNamedExportsT(reason, module_t, t_out)) ->

      (* Copy fields *)
      let module_t = mk_tvar_where cx reason (fun t ->
        rec_flow cx trace (module_t, SetNamedExportsT(
          reason,
          find_props cx fields_tmap,
          t
        ))
      ) in

      (* Copy methods *)
      let module_t = mk_tvar_where cx reason (fun t ->
        rec_flow cx trace (module_t, SetNamedExportsT(
          reason,
          find_props cx methods_tmap,
          t
        ))
      ) in
      rec_flow cx trace (module_t, t_out)

    (**
     * All other CommonJS export value types do not get merged into the named
     * exports tmap in any special way.
     *)
    | (_, CJSExtractNamedExportsT(_, module_t, t_out)) ->
      rec_flow cx trace (module_t, t_out)

    (**************************************************************************)
    (* Module imports                                                         *)
    (*                                                                        *)
    (* The process of importing from a module consists of reading from the    *)
    (* foreign ModuleT type and generating a user-visible construct from it.  *)
    (*                                                                        *)
    (* For CommonJS imports (AKA 'require()'), if the foreign module is an ES *)
    (* module we generate an object whose properties correspond to each of    *)
    (* the named exports of the foreign module. If the foreign module is also *)
    (* a CommonJS module, use the type of the foreign CommonJS exports value  *)
    (* directly.                                                              *)
    (*                                                                        *)
    (* For ES imports (AKA `import` statements), simply generate a model of   *)
    (* an ES ModuleNamespace object from the individual named exports of the  *)
    (* foreign module. This object can then be passed up to "userland"        *)
    (* directly (via `import * as`) or it can be used to extract individual   *)
    (* exports from the foreign module (via `import {}` and `import X from`). *)
    (**************************************************************************)

    (* require('SomeModule') *)
    | (ModuleT(_, exports), CJSRequireT(reason, t)) ->
      let cjs_exports = (
        match exports.cjs_export with
        | Some(t) -> t
        | None ->
          let proto = MixedT(reason) in
          let props_smap = find_props cx exports.exports_tmap in
          mk_object_with_map_proto cx reason ~sealed:true props_smap proto
      ) in
      rec_flow cx trace (cjs_exports, t)

    (* import [...] from 'SomeModule'; *)
    | (ModuleT(_, exports), ImportModuleNsT(reason, t)) ->
      let exports_tmap = find_props cx exports.exports_tmap in
      let ns_obj_tmap = (
        match exports.cjs_export with
        | Some(t) -> SMap.add "default" t exports_tmap
        | None -> exports_tmap
      ) in
      let proto = MixedT(reason) in
      let ns_obj =
        mk_object_with_map_proto cx reason ~sealed:true ns_obj_tmap proto
      in
      rec_flow cx trace (ns_obj, t)

    (********************************************)
    (* summary types forget literal information *)
    (********************************************)

    | (StrT (_, Some _), SummarizeT (reason, t)) ->
      rec_unify cx trace (StrT.why reason) t

    | (NumT (_, Some _), SummarizeT (reason, t)) ->
      rec_unify cx trace (NumT.why reason) t

    | (_, SummarizeT (reason, t)) ->
      rec_unify cx trace l t

    (*******************************)
    (* common implicit convertions *)
    (*******************************)

    | (_, NumT _) when numeric l -> ()

    | (_, AnyObjT _) when object_like l -> ()
    | (AnyObjT _, _) when object_like u || object_like_op u -> ()

    | (_, AnyFunT _) when function_like l -> ()
    | (AnyFunT _, _) when function_like u || function_like_op u -> ()

    (***************)
    (* maybe types *)
    (***************)

    (** The type maybe(T) is the same as null | undefined | T *)

    | ((NullT _ | VoidT _), MaybeT _) -> ()

    | (MaybeT(t), _) ->
      let reason = reason_of_t t in
      rec_flow cx trace (NullT.why reason, u);
      rec_flow cx trace (VoidT.why reason, u);
      rec_flow cx trace (t, u)

    (******************)
    (* optional types *)
    (******************)

    (** The type optional(T) is the same as undefined | T *)

    | (VoidT _, OptionalT _) -> ()

    | (OptionalT(t), _) ->
      let reason = reason_of_t t in
      rec_flow cx trace (VoidT.why reason, u);
      rec_flow cx trace (t, u)

    (*****************)
    (* logical types *)
    (*****************)

    | (left, AndT(reason, right, u)) ->
      (* a falsy && b ~> a
         a truthy && b ~> b
         a && b ~> a falsy | b *)
      let truthy_left = filter_exists left in
      (match truthy_left with
      | UndefT _ ->
        (* falsy *)
        rec_flow cx trace (left, PredicateT (NotP ExistsP, u))
      | _ ->
        (match filter_not_exists left with
        | UndefT _ -> (* truthy *) rec_flow cx trace (right, u)
        | _ ->
          rec_flow cx trace (left, PredicateT (NotP ExistsP, u));
          (match truthy_left with
          | UndefT _ -> ()
          | _ -> rec_flow cx trace (right, u))
        )
      )

    | (left, OrT(reason, right, u)) ->
      (* a truthy || b ~> a
         a falsy || b ~> b
         a || b ~> a truthy | b *)
      let falsy_left = filter_not_exists left in
      (match falsy_left with
      | UndefT _ ->
        (* truthy *)
        rec_flow cx trace (left, PredicateT (ExistsP, u))
      | _ ->
        (match filter_exists left with
        | UndefT _ -> (* falsy *) rec_flow cx trace (right, u)
        | _ ->
          rec_flow cx trace (left, PredicateT (ExistsP, u));
          (match falsy_left with
          | UndefT _ -> ()
          | _ -> rec_flow cx trace (right, u))
        )
      )

    | (_, ObjTestT(reason, default, u)) ->
      if object_like l
      then rec_flow cx trace (l, u)
      else rec_flow cx trace (default, u)

    (*****************************)
    (* upper and lower any types *)
    (*****************************)

    (** UpperBoundT and LowerBoundT are very useful types that concisely model
        subtyping constraints without introducing unwanted effects: they can
        appear on both sides of a type, but only have effects in one of those
        sides. In some sense, they are liked bounded AnyT: indeed, AnyT has the
        same behavior as UpperBoundT(UndefT) and LowerBoundT(MixedT). Thus,
        these types can be used instead of AnyT when some precise typechecking
        is required without overconstraining the system. A completely static
        alternative would be achieved with bounded type variables, which Flow
        does not support yet. **)

    | (UpperBoundT t, _) ->
      rec_flow cx trace (t,u)

    | (_, UpperBoundT t) ->
      ()

    | (LowerBoundT t, _) ->
      ()

    | (_, LowerBoundT t) ->
      rec_flow cx trace (l,t)

    (*********************)
    (* type applications *)
    (*********************)

    (* Sometimes a polymorphic class may have a field or method whose return
       type is a type application on the same polymorphic class, but
       expanded. See Array#concat, e.g. It is not unusual for programmers to
       reuse variables, assigning the result of a field get or a method call on
       a variable to itself, in which case we could get into cycles of unbounded
       instantiation. We use caching to cut these cycles. Caching relies on
       reasons (see module Cache.I). This is OK since intuitively, there should
       be a unique instantiation of a polymorphic definition for any given use
       of it in the source code.

       In principle we could use caching more liberally, but we don't because
       not all use types arise from source code, and because reasons are not
       perfect. Indeed, if we tried caching for all use types, we'd lose
       precision and report spurious errors.

       Also worth noting is that we can never safely cache def types. This is
       because substitution of type parameters in def types does not affect
       their reasons, so we'd trivially lose precision. *)

    | (TypeAppT(c,ts), (GetT _ | MethodT _)) ->
        let reason_op = reason_of_t u in
        let t = mk_typeapp_instance cx reason_op ~cache:true c ts in
        rec_flow cx trace (t, u)

    | (TypeAppT(c,ts), _) ->
        if not (TypeAppExpansion.loop()) then (
          TypeAppExpansion.push cx (c, ts);
          let reason = reason_of_t u in
          let t = mk_typeapp_instance cx reason c ts in
          rec_flow cx trace (t, u);
          TypeAppExpansion.pop ()
        )

    | (_, TypeAppT(c,ts)) ->
        if not (TypeAppExpansion.loop()) then (
          TypeAppExpansion.push cx (c, ts);
          let reason = reason_of_t l in
          let t = mk_typeapp_instance cx reason c ts in
          rec_flow cx trace (l, t);
          TypeAppExpansion.pop ()
        )

    (** In general, typechecking is monotonic in the sense that more constraints
        produce more errors. However, sometimes we may want to speculatively try
        out constraints, backtracking if they produce errors (and removing the
        errors produced). This is useful to typecheck union types and
        intersection types: see below. **)

    (***************)
    (* union types *)
    (***************)

    | (UnionT(_,ts), _) ->
      ts |> List.iter (fun t -> rec_flow cx trace (t,u))

    (** To check that the concrete type l may flow to UnionT(_, ts), we try each
        type in ts in turn. The types in ts may be type variables, but by
        routing them through SpeculativeMatchFailureT, we ensure that they are
        tried only when their concrete uses are available. The different
        branches of unions are assumed to be disjoint at the top level, so that
        it is always sound to pick the first type in ts that matches the type
        l. *)

    | (SpeculativeMatchFailureT(r,t1,t), t2) ->
      (* Reached when trying to match t1 with t2|t. We speculatively match t1
         with t2, and on failure, (recursively) try to match t1 with t. *)
      if speculative_flow_error cx trace t1 t2
      then rec_flow cx trace (t1, t)

    | (_, UnionT(r,ts)) ->
      try_union cx trace l r ts

    | (t1, MaybeT(t2)) ->
      rec_flow cx trace (t1,t2)

    | (t1, OptionalT(t2)) ->
      rec_flow cx trace (t1, t2)

    (**********************)
    (* intersection types *)
    (**********************)

    | (_, IntersectionT(_,ts)) ->
      ts |> List.iter (fun t -> rec_flow cx trace (l,t))

    (** To check that IntersectionT(_, ts) may flow to the concrete type u, we
        try each type in ts in turn. The types in ts may be type variables, but
        by routing them through SpeculativeMatchFailureT, we ensure that they
        are tried only when their concrete definitionss are available. Note that
        unlike unions, the different branches of intersections are usually not
        distinct at the top level (e.g., they may all be function types, or
        object types): instead, they are assumed to be disjoint in their parts,
        so we must suffiently concretize parts of u to make the disjointness
        evident when the different branches are tried; see below. *)

    | (t1, SpeculativeMatchFailureT(r,t,t2)) ->
      (* Reached when trying to match t1&t with t2. We speculatively match t1
         with t2, and on failure, (recursively) try to match t with t2. *)
      if speculative_flow_error cx trace t1 t2
      then rec_flow cx trace (t, t2)

    | (IntersectionT (r,ts), ConcreteT u) ->
      try_intersection cx trace u r ts

    | (t, ConcretizeT (l, ts1, ts2, u)) ->
      concretize_parts cx trace l u (t::ts2) ts1

    | (IntersectionT (r,ts), _) ->
      concretize_parts cx trace l u [] (parts_to_concretize cx u)

    (***************************************)
    (* generic function may be specialized *)
    (***************************************)

    (* Instantiate a polymorphic definition using the supplied type
       arguments. Use the instantiation cache if directed to do so by the
       operation. (SpecializeT operations are created when processing TypeAppT
       types, so the decision to cache or not originates there.) *)
    | (PolyT (ids,t), SpecializeT(reason,cache,ts,tvar)) ->
      let t_ = instantiate_poly_with_targs cx trace reason ~cache (ids,t) ts in
      rec_flow cx trace (t_, tvar)

    (* When do we consider a polymorphic type <X:U> T to be a subtype of another
       polymorphic type <X:U'> T'? This is the subject of a long line of
       research. A rule that works (Cardelli/Wegner) is: force U = U', and prove
       that T is a subtype of T' for any X:U'. A more general rule that proves
       that U' is a subtype of U instead of forcing U = U' is known to cause
       undecidable subtyping (Pierce): the counterexamples are fairly
       pathological, but can be reliably constructed by exploiting the "switch"
       of bounds from U' to U (and back, with sufficient trickery), in ways that
       are difficult to detect statically.

       However, these results are somewhat tricky to interpret in Flow, since we
       are not proving stuff inductively: instead we are co-inductively assuming
       what we want to prove, and checking consistency.

       Separately, none of these rules capture the logical interpretation of the
       original subtyping question (interpreting subtyping as implication, and
       polymorphism as universal quantification). What we really want to show is
       that, for all X:U', there is some X:U such that T is a subtype of T'. But
       we already deal with statements of this form when checking polymorphic
       definitions! In particular, statements such as "there is some X:U...")
       correspond to "create a type variable with that constraint and ...", and
       statements such as "show that for all X:U" correspond to "show that for
       both X = bottom and X = U, ...".

       Thus, all we need to do when checking that any type flows to a
       polymorphic type is to follow the same principles used when checking that
       a polymorphic definition has a polymorphic type. This has the pleasant
       side effect that the type we're checking does not itself need to be a
       polymorphic type at all! For example, we can let a non-generic method be
       overridden with a generic method, as long as the non-generic signature
       can be derived as a specialization of the generic signature. *)
    | (_, PolyT (ids, t)) ->
      generate_tests cx (reason_of_t l) ids (fun map_ ->
        rec_flow cx trace (l, subst cx map_ t)
      )

    | (PolyT (ids,t), _) ->
      (* WARNING: An observed non-legit case of u is ObjAssignT, which arises
         solely due to CJSExportDefault. It is explicitly called out here so
         that we remember to fix it when CJSExportDefault: a polymorphic
         exported value should not be copied over to an export object by
         instantiating it, but that is what we do currently. Instead, it should
         form the exports as is, with default fields managed on the side. *)
      (* NOTE: Other observed cases of u are listed below. These look legit, as
         common uses of polymorphic classes and functions. However, they may not
         cover all legit uses.

      (* class-like *)
      | TypeT _
      | ConstructorT _
      | GetT _
      | SetT _
      | MethodT _

      (* function-like *)
      | CallT _
      | FunT _

      (* general uses *)
      | PredicateT _

      *)
      let reason = reason_of_t u in
      let t_ = instantiate_poly cx trace reason (ids,t) in
      rec_flow cx trace (t_, u)

    (***********************************************)
    (* function types deconstruct into their parts *)
    (***********************************************)

    | FunT (reason1, _, _,
        {this_t = o1; params_tlist = tins1; return_t = t1; closure_t = i; _}),
      FunT (reason2, _, _,
        {this_t = o2; params_tlist = tins2; return_t = t2; closure_t = j; _})
      ->
      rec_flow cx trace (o2,o1);
      multiflow cx trace reason2 (tins2,tins1);
      rec_flow cx trace (t1,t2);
      havoc_ctx cx i j;

    | FunT (reason_fundef, _, _,
        {this_t = o1; params_tlist = tins1; return_t = t1; closure_t = i; _}),
      CallT (reason_callsite,
        {this_t = o2; params_tlist = tins2; return_t = t2; closure_t = j; _})
      ->
      Ops.push reason_callsite;
      rec_flow cx trace (o2,o1);
      multiflow cx trace reason_callsite (tins2,tins1);
      (* relocate the function's return type at the call site TODO remove? *)
      let t1 = repos_t_from_reason reason_callsite t1 in
      rec_flow cx trace (t1,t2);
      havoc_ctx cx i j;
      Ops.pop ()

    (*********************************************)
    (* object types deconstruct into their parts *)
    (*********************************************)

    | (ObjT (reason1, {props_tmap = flds1; proto_t; flags; dict_t = dict1; _ }),
       ObjT (reason2, {props_tmap = flds2; proto_t = u_; dict_t = dict2; _ }))
      ->
      (* if inflowing type is literal (thus guaranteed to be
         unaliased), propertywise subtyping is sound *)
      let desc1 = (desc_of_reason reason1) in
      let lit =
        (desc1 = "object literal")
        || (desc1 = "function")
        || (desc1 = "arrow function")
        || (desc1 = "frozen object literal")
        || (Str.string_match (Str.regexp ".*React") desc1 0)
      in

      (* If both are dictionaries, ensure the keys and values are compatible
         with each other. *)
      (match dict1, dict2 with
        | Some {key = k1; value = v1; _}, Some {key = k2; value = v2; _} ->
            dictionary cx trace k1 v1 dict2;
            dictionary cx trace k2 v2 dict1
        | _ -> ());

      (* Properties in u must either exist in l, or match l's indexer. *)
      iter_props_ cx flds2
        (fun s -> fun t2 ->
          if (not(has_prop cx flds1 s))
          then
            (* property doesn't exist in inflowing type *)
            let reason2 = replace_reason (spf "property %s" s) reason2 in
            match t2 with
            | OptionalT t1 when flags.exact ->
              (* if property is marked optional or otherwise has a maybe type,
                 and if inflowing type is exact (i.e., it is not an
                 annotation), then it is ok to relax the requirement that the
                 property be found immediately; instead, we constrain future
                 lookups of the property in inflowing type *)
              dictionary cx trace (string_key s reason2) t1 dict1;
              rec_flow cx trace (l, LookupT (reason2, None, s, t1))
            | _ ->
              (* otherwise, we do strict lookup of property in prototype *)
              rec_flow cx trace (proto_t, LookupT (reason2, Some reason1, s, t2))
          (* TODO: instead, consider extending inflowing type with s:t2 when it
             is not sealed *)
          else
            let t1 = read_prop cx flds1 s in
            flow_to_mutable_child cx trace lit t1 t2);
      (* Any properties in l but not u must match indexer *)
      iter_props_ cx flds1
        (fun s -> fun t1 ->
          if (not(has_prop cx flds2 s))
          then dictionary cx trace (string_key s reason1) t1 dict2
        );
      rec_flow cx trace (l, u_)

    | (InstanceT (reason1, _, super, { fields_tmap; methods_tmap; _ }),
       ObjT (reason2, {props_tmap = flds2; proto_t = u_; _ }))
      ->
      let fields_tmap = find_props cx fields_tmap in
      let methods_tmap = find_props cx methods_tmap in
      let flds1 = SMap.union fields_tmap methods_tmap in
      iter_props_ cx flds2
        (fun s -> fun t2 ->
          if (not(SMap.mem s flds1))
          then
            let reason2 = replace_reason (spf "property %s" s) reason2 in
            match t2 with
            | OptionalT t1 ->
                rec_flow cx trace (l, LookupT (reason2, None, s, t1))
            | _ ->
                rec_flow cx trace (super, LookupT (reason2, Some reason1, s, t2))
          else
            let t1 = SMap.find_unsafe s flds1 in
            rec_unify cx trace t1 t2
        );
      rec_flow cx trace (l, u_)

    (* TODO Try and remove this. We're not sure why this case should exist but
     * it does seem to be triggered in www. *)
    | (ObjT _,
       InstanceT (reason1, _, super, {
         fields_tmap;
         methods_tmap;
         structural = false;
         _;
       }))
      ->
      structural_subtype cx trace l (reason1, super, fields_tmap, methods_tmap)


    (****************************************)
    (* You can cast an object to a function *)
    (****************************************)
    | (ObjT _, (FunT _ | CallT _)) ->
      let reason = reason_of_t u in
      let tvar = mk_tvar cx reason in
      lookup_prop cx trace l reason (Some (reason_of_t l)) "$call" tvar;
      rec_flow cx trace (tvar, u)

    (******************************)
    (* matching shapes of objects *)
    (******************************)

    | (_, ShapeT (o2)) ->
        let reason = reason_of_t o2 in
        rec_flow cx trace (l, ObjAssignT(reason, o2, AnyT.t, [], false))

    | (ShapeT (o1), _) ->
        rec_flow cx trace (o1, u)

    | (_, DiffT (o1, o2)) ->
        let reason = reason_of_t o2 in
        let t2 = mk_tvar cx reason in
        rec_flow cx trace (o2, ObjRestT (reason, [], t2));
        rec_flow cx trace (l, ObjAssignT(reason, t2, o1, [], false))

    (********************************************)
    (* array types deconstruct into their parts *)
    (********************************************)

    | ArrT (r1, t1, ts1), ArrT (r2, t2, ts2) ->
      let lit = (desc_of_reason r1) = "array literal" in
      array_flow cx trace lit (ts1, t1, ts2, t2)

    (***************************************************************)
    (* Enable structural subtyping for upperbounds like interfaces *)
    (***************************************************************)

    | (_,
       InstanceT (reason1, _, super, {
         fields_tmap;
         methods_tmap;
         structural = true;
         _;
       }))
      ->
      structural_subtype cx trace l (reason1, super, fields_tmap, methods_tmap)

    (**************************************************)
    (* instances of classes follow declared hierarchy *)
    (**************************************************)

    | (InstanceT _, InstanceT _) ->
      rec_flow cx trace (l, ExtendsT(l,u))

    | (InstanceT (_,_,super,instance),
       ExtendsT(_, InstanceT (_,_,_,instance_super))) ->

      if instance.class_id = instance_super.class_id
      then
        unify_map cx trace instance.type_args instance_super.type_args
      else
        rec_flow cx trace (super, u)

    (********************************************************)
    (* runtime types derive static types through annotation *)
    (********************************************************)

    | (ClassT(it), TypeT(r,t)) ->
      (* a class value annotation becomes the instance type *)
      rec_flow cx trace (it, BecomeT (r, t))

    | (FunT(reason,_,prototype,_), TypeT(r,t)) ->
      (* a function value annotation becomes the prototype type *)
      rec_flow cx trace (prototype, BecomeT (r, t))

    | (TypeT(_,l), TypeT(_,u)) ->
      rec_unify cx trace l u

    | (ClassT(l), ClassT(u)) ->
      rec_unify cx trace l u

    | (FunT(_,static1,prototype,_), ClassT(InstanceT(_,static2,_, _) as u_)) ->
      rec_unify cx trace static1 static2;
      rec_unify cx trace prototype u_

    (*********************************************************)
    (* class types derive instance types (with constructors) *)
    (*********************************************************)

    | ClassT (this),
      ConstructorT (reason_op, args, t) ->
      let reason_o = replace_reason "constructor return" (reason_of_t this) in
      Ops.push reason_op;
      (* call this.constructor(args) *)
      let ret = mk_tvar_where cx reason_o (fun t ->
        rec_flow cx trace (
          this,
          MethodT (reason_op, "constructor", mk_methodtype this args t)
        );
      ) in
      (* return this *)
      rec_flow cx trace (ret, ObjTestT(reason_o, this, t));
      Ops.pop ();

    (****************************************************************)
    (* function types derive objects through explicit instantiation *)
    (****************************************************************)

    | FunT (reason, _, proto, {
        this_t = this;
        params_tlist = params;
        return_t = ret;
        _ }),
      ConstructorT (reason_op, args, t) ->
      (* TODO: closure *)
      (** create new object **)
      let reason_c = replace_reason "new object" reason in
      let new_obj = mk_object_with_proto cx reason_c proto in
      (** call function with this = new_obj, params = args **)
      rec_flow cx trace (new_obj, this);
      multiflow cx trace reason_op (args, params);
      (** if ret is object-like, return ret; otherwise return new_obj **)
      let reason_o = replace_reason "constructor return" reason in
      rec_flow cx trace (ret, ObjTestT(reason_o, new_obj, t))

    (*************************)
    (* "statics" can be read *)
    (*************************)

    | InstanceT (_, static, _, _), GetT (_, "statics", t) ->
      rec_flow cx trace (static, t)

    | MixedT reason, GetT(_, "statics", u) ->
      (* MixedT serves as the instance type of the root class, and also as the
         statics of the root class. *)
      rec_flow cx trace (MixedT (prefix_reason "statics of " reason), u)

    (********************************************************)
    (* instances of classes may have their fields looked up *)
    (********************************************************)

    | InstanceT(reason, _, super, instance),
      LookupT (reason_op, strict, x, t)
      ->
      let strict = if instance.mixins then None else strict in
      let pmap = match strict, t with
        (* t = UpperBoundT _ means that the lookup is trying to write t, rather
           than read t. Existing places that play a role here are set_prop and
           get_prop, which use UpperBoundT and LowerBoundT, respectively. The
           general pattern has been used previously, e.g. to distinguish element
           writes from reads.

           strict = Some _ means that we want to throw errors when x is not
           found. Some lookups are non-strict (e.g. when we want to enforce
           consistency between properties if they exist higher up in the
           inheritance chain), and for methods, we want the consistency to be
           one-way, so we use UpperBoundT _, and we don't want methods to be
           excluded from the lookup in that case, obviously. *)
        | Some _, UpperBoundT _ ->
          let fields_tmap = find_props cx instance.fields_tmap in
          fields_tmap
        | _ ->
          let fields_tmap = find_props cx instance.fields_tmap in
          let methods_tmap = find_props cx instance.methods_tmap in
          SMap.union fields_tmap methods_tmap
      in
      (match SMap.get x pmap with
      | None ->
        rec_flow cx trace (super, u)
      | Some tx ->
        rec_unify cx trace t tx
      );

    (********************************)
    (* ... and their fields written *)
    (********************************)

    | InstanceT (reason_c, static, super, instance),
      SetT (reason_op, x, tin) ->
      Ops.push reason_op;
      (* methods are immutable, so we hide them from property set operations *)
      let fields = instance.fields_tmap in
      set_prop cx trace reason_op reason_c super x fields tin;
      Ops.pop ();

    (*****************************)
    (* ... and their fields read *)
    (*****************************)

    | InstanceT (_, _, super, _), GetT (_, "__proto__", t) ->
      rec_flow cx trace (super, t)

    | InstanceT (reason_c, static, super, instance),
      GetT (reason_op, x, tout) ->
      Ops.push reason_op;
      let fields_tmap = find_props cx instance.fields_tmap in
      let methods_tmap = find_props cx instance.methods_tmap in
      let fields = SMap.union fields_tmap methods_tmap in
      let strict = if instance.mixins then None else Some reason_c in
      get_prop cx trace reason_op strict super x fields tout;
      Ops.pop ();

    (********************************)
    (* ... and their methods called *)
    (********************************)

    | InstanceT (reason_c, static, super, instance),
      MethodT (reason_op, x, funtype)
      -> (* TODO: closure *)
      Ops.push reason_op;
      let fields_tmap = find_props cx instance.fields_tmap in
      let methods_tmap = find_props cx instance.methods_tmap in
      let methods = SMap.union fields_tmap methods_tmap in
      let funt = mk_tvar cx reason_op in
      let strict = if instance.mixins then None else Some reason_c in
      get_prop cx trace reason_op strict super x methods funt;
      let callt = CallT (reason_op, funtype) in
      rec_flow cx trace (funt, callt);
      Ops.pop ();

    (** In traditional type systems, object types are not extensible.  E.g., an
        object {x: 0, y: ""} has type {x: number; y: string}. While it is
        possible to narrow the object's type to hide some of its properties (aka
        width subtyping), extending its type to model new properties is
        impossible. This is not without reason: all object types would then be
        equatable via subtyping, thereby making them unsound.

        In JavaScript, on the other hand, objects can grow dynamically, and
        doing so is a common idiom during initialization (i.e., before they
        become available for general use). Objects that typically grow
        dynamically include not only object literals, but also prototypes,
        export objects, and so on. Thus, it is important to model this idiom.

        To balance utility and soundness, Flow's object types are extensible by
        default, but become sealed as soon as they are subject to width
        subtyping. However, implementing this simple idea needs a lot of care.

        To ensure that aliases have the same underlying type, object types are
        represented indirectly as pointers to records (rather than directly as
        records). And to ensure that typing is independent of the order in which
        fragments of code are analyzed, new property types can be added on gets
        as well as sets (and due to indirection, the new property types become
        immediately available to aliases).

        Looking up properties of an object, e.g. for the purposes of copying,
        when it is not fully initialized is prone to races, and requires careful
        manual reasoning about escape to avoid surprising results.

        Prototypes cause further complications. In JavaScript, objects inherit
        properties of their prototypes, and may override those properties. (This
        is similar to subclasses inheriting and overriding methods of
        superclasses.) At the same time, prototypes are extensible just as much
        as the objects they derive are. In other words, we want to maintain the
        invariant that an object's type is a subtype of its prototype's type,
        while letting them be extensible by default. This invariant is achieved
        by constraints that unify a property's type if and when that property
        exists both on the object and its prototype.

        Here's some example code with type calculations in comments. (We use the
        symbol >=> to denote a flow between a pair of types. The direction of
        flow roughly matches the pattern 'rvalue' >=> 'lvalue'.)

        var o = {}; // o:T, T |-> {}
        o.x = 4; // T |-> {x:X}, number >=> X
        var s:string = o.x; // ERROR: number >=> string

        function F() { } // F.prototype:P, P |-> {}
        var f = new F(); // f:O, O |-> {}&P

        F.prototype.m = function() { this.y = 4; } // P |-> {m:M}, ... >=> M
        f.m(); // O |-> {y:Y}&P, number >=> Y

    **)

    (**********************************************************************)
    (* objects can be assigned, i.e., their properties can be set in bulk *)
    (**********************************************************************)

    (** When some object-like type O1 flows to ObjAssignT(_,O2,X,_,false), the
        properties of O1 are copied to O2, and O2 is linked to X to signal that
        the copying is done; the intention is that when those properties are
        read through X, they should be found (whereas this cannot be guaranteed
        when those properties are read through O2). However, there is an
        additional twist: this scheme may not work when O2 is unresolved. In
        particular, when O2 is unresolved, the constraints that copy the
        properties from O1 may race with reads of those properties through X as
        soon as O2 is resolved. To avoid this race, we make O2 flow to
        ObjAssignT(_,O1,X,_,true); when O2 is resolved, we make the switch. **)

    | (ObjT (reason_, { props_tmap = mapr; _ }),
       ObjAssignT (reason, proto, t, props_to_skip, false)) ->
      iter_props cx mapr (fun x t ->
        if not (List.mem x props_to_skip) then (
          let reason = prefix_reason (spf "prop %s of " x) reason in
          rec_flow cx trace (proto, SetT (reason, x, t));
        );
      );
      rec_flow cx trace (proto, t)

    | (InstanceT (reason_, _, _, { fields_tmap; methods_tmap; _ }),
       ObjAssignT (reason, proto, t, props_to_skip, false)) ->
      let fields_tmap = find_props cx fields_tmap in
      let methods_tmap = find_props cx methods_tmap in
      let map = SMap.union fields_tmap methods_tmap in
      map |> SMap.iter (fun x t ->
        if not (List.mem x props_to_skip) then (
          rec_flow cx trace (proto, SetT (reason, x, t));
        );
      );
      rec_flow cx trace (proto, t)

    | (MixedT _, ObjAssignT (_, proto, t, _, false)) ->
      rec_flow cx trace (proto, t)

    | (_, ObjAssignT(reason, o, t, xs, true)) ->
      rec_flow cx trace (o, ObjAssignT(reason, l, t, xs, false))

    (* Object.assign semantics *)
    | ((NullT _ | VoidT _), ObjAssignT _) -> ()

    (*************************)
    (* objects can be copied *)
    (*************************)

    | (ObjT (_, { props_tmap = mapr; _ }), ObjRestT (reason, xs, t)) ->
      let map = find_props cx mapr in
      let map = List.fold_left (fun map x -> SMap.remove x map) map xs in
      let o = mk_object_with_map_proto cx reason map (MixedT reason) in
      rec_flow cx trace (o, t)

    (*************************************)
    (* objects can be copied-then-sealed *)
    (*************************************)
    | (ObjT (_, { props_tmap = mapr; _ }), ObjSealT (reason, t)) ->
      let src_props = find_props cx mapr in
      let new_obj =
        mk_object_with_map_proto cx reason ~sealed:true src_props l
      in
      rec_flow cx trace (new_obj, t)

    (*************************)
    (* objects can be frozen *)
    (*************************)

    | (ObjT (r, objtype), ObjFreezeT (_, t)) ->
      let flags = {frozen = true; sealed = true; exact = true;} in
      let new_obj = ObjT (prefix_reason "frozen " r, {objtype with flags}) in
      rec_flow cx trace (new_obj, t)

    (*******************************************)
    (* objects may have their fields looked up *)
    (*******************************************)

    | (ObjT (reason_obj, {
      props_tmap = mapr;
      proto_t = proto;
      _
    }),
       LookupT(reason_op,strict,x,t_other))
      ->
      let t = ensure_prop cx strict mapr x proto reason_obj reason_op trace in
      rec_flow cx trace (t, UnifyT(t, t_other))

    (*****************************************)
    (* ... and their fields written *)
    (*****************************************)

    | (ObjT (_, {flags; _}), SetT(_, "constructor", _)) ->
      if flags.frozen then prerr_flow cx trace "Mutation not allowed on" l u

    (** o.x = ... has the additional effect of o[_] = ... **)

    | (ObjT (reason_o, {
      flags;
      props_tmap = mapr;
      proto_t = proto;
      dict_t;
    }),
       SetT(reason_op,x,tin))
      ->
      if flags.frozen then
        prerr_flow cx trace "Mutation not allowed on" l u
      else
        let strict = mk_strict
          flags.sealed (dict_t <> None) reason_o reason_op in
        let t = ensure_prop_ cx trace strict mapr x proto reason_o reason_op in
        dictionary cx trace (string_key x reason_op) t dict_t;
        rec_flow cx trace (tin,t)

    (*****************************)
    (* ... and their fields read *)
    (*****************************)

    | ObjT (_, {proto_t = proto; _}), GetT (_, "__proto__", t) ->
      rec_flow cx trace (proto,t)

    | ObjT _, GetT(reason_op, "constructor", tout) ->
      rec_flow cx trace (AnyT.why reason_op, tout)

    | ObjT (reason_o, { flags; props_tmap = mapr; proto_t = proto; dict_t }),
      GetT (reason_op, x, tout) ->
      let strict = mk_strict flags.sealed (dict_t <> None) reason_o reason_op in
      let t = ensure_prop cx strict mapr x proto reason_o reason_op trace in
      dictionary cx trace (string_key x reason_op) t dict_t;
      (* move property type to read site *)
      let t = repos_t_from_reason reason_op t in
      rec_flow cx trace (t, tout);

    (********************************)
    (* ... and their methods called *)
    (********************************)

    | (ObjT _, MethodT(_, "constructor", _)) -> ()

    | (ObjT (reason_o, {
      flags;
      props_tmap = mapr;
      proto_t = proto;
      dict_t;
    }),
       MethodT(reason_op,x,funtype))
      ->
      let strict = mk_strict flags.sealed (dict_t <> None) reason_o reason_op in
      let t = ensure_prop cx strict mapr x proto reason_o reason_op trace in
      dictionary cx trace (string_key x reason_op) t dict_t;
      let callt = CallT (reason_op, funtype) in
      rec_flow cx trace (t, callt)

    (******************************************)
    (* strings may have their characters read *)
    (******************************************)

    | (StrT (reason_s, _), GetElemT(reason_op,index,tout)) ->
      rec_flow cx trace (index, NumT.why reason_s);
      rec_flow cx trace (StrT.why reason_op, tout)

    (** Expressions may be used as keys to access objects and arrays. In
        general, we cannot evaluate such expressions at compile time. However,
        in some idiomatic special cases, we can; in such cases, we know exactly
        which strings/numbers the keys may be, and thus, we can use precise
        properties and indices to resolve the accesses. *)

    (**********************************************************************)
    (* objects/arrays may have their properties/elements written and read *)
    (**********************************************************************)

    | (ObjT _, SetElemT(reason_op,key,tin))
      ->
      rec_flow cx trace (key, ElemT(reason_op, l, UpperBoundT tin))

    | (ObjT _, GetElemT(reason_op,key,tout))
      ->
      rec_flow cx trace (key, ElemT(reason_op, l, LowerBoundT tout))

    | (ArrT (_, _, []), SetElemT(reason_op, key,tin))
      ->
      let num = NumT.why reason_op in
      rec_flow cx trace (num, ElemT(reason_op, l, UpperBoundT tin));
      rec_flow cx trace (key, num)

    | (ArrT _, SetElemT(reason_op, key,tin))
      ->
      rec_flow cx trace (key, ElemT(reason_op, l, UpperBoundT tin))

    | (ArrT (_, _, []), GetElemT(reason_op, key,tout))
      ->
      let num = NumT.why reason_op in
      rec_flow cx trace (num, ElemT(reason_op, l, LowerBoundT tout));
      rec_flow cx trace (key, num)

    | (ArrT _, GetElemT(reason_op, key,tout))
      ->
      rec_flow cx trace (key, ElemT(reason_op, l, LowerBoundT tout))

    | (StrT (_, Some x), ElemT(reason_op, (ObjT _ as o), t)) ->
      (match t with
      | UpperBoundT tin -> rec_flow cx trace (o, SetT(reason_op,x,tin))
      | LowerBoundT tout -> rec_flow cx trace (o, GetT(reason_op,x,tout))
      | _ -> assert false)

    (* if the object is a dictionary, verify it *)
    | (_, ElemT(_, ObjT(_, {dict_t = Some { key; value; _ }; _}), t))
      ->
      rec_flow cx trace (l, key);
      rec_flow cx trace (value,t);
      rec_flow cx trace (t,value)

    (* otherwise, string and number keys are allowed, but there's nothing else
       to flow without knowing their literal values. *)
    | (StrT _, ElemT(_, ObjT _, _))
    | (NumT _, ElemT(_, ObjT _, _)) ->
      ()

    | (NumT (reason_i, literal),
       ElemT(reason_op, ArrT(_, value, ts), t))
      ->
      let value =
        try
          unsafe_opt literal
          |> float_of_string
          |> int_of_float
          |> List.nth ts
        with _ ->
          value
      in
      (match t with
      | UpperBoundT tin -> rec_flow cx trace (tin, value)
      | LowerBoundT tout -> rec_flow cx trace (value, tout)
      | _ -> assert false)

    | (ArrT _, GetT(reason_op,"constructor",tout)) ->
      rec_flow cx trace (AnyT.why reason_op, tout)

    | (ArrT _,
       (SetT(_,"constructor",_) | MethodT(_,"constructor",_))) -> ()

    (***********************************************)
    (* functions may have their prototypes written *)
    (***********************************************)

    | (FunT (reason_f,_,t,_),
       SetT(reason_op,"prototype",tin))
      ->
      rec_flow cx trace (tin, ObjAssignT(reason_op, t, AnyT.t, [], false))

    (*********************************)
    (* ... and their prototypes read *)
    (*********************************)

    | (FunT (reason_f,_,t,_),
       GetT(reason_op,"prototype",tout))
      ->
      rec_flow cx trace (t,tout)

    | (ClassT (instance),
       GetT(reason_op,"prototype",tout))
      ->
      rec_flow cx trace (instance, tout)

    (***************************************************************)
    (* functions may be called by passing a receiver and arguments *)
    (***************************************************************)

    | (FunT _,
       MethodT(reason_op, "call", ({params_tlist=o2::tins2; _} as funtype)))
      -> (* TODO: closure *)

      let funtype = { funtype with this_t = o2; params_tlist = tins2 } in
      rec_flow cx trace (l, CallT (prefix_reason "call " reason_op, funtype))

    (*******************************************)
    (* ... or a receiver and an argument array *)
    (*******************************************)

    | (FunT _,
       MethodT(reason_op,"apply",({params_tlist=[o2;tinsArr2]; _} as funtype)))
      -> (* TODO: closure *)

      let reason = replace_reason "element of arguments" reason_op in
      let elem = mk_tvar cx reason in

      rec_flow cx trace (tinsArr2, ArrT(reason,elem,[]));

      let funtype = { funtype with this_t = o2; params_tlist = [RestT elem] } in
      rec_flow cx trace (l, CallT(prefix_reason "apply " reason_op, funtype))

    (************************************************************************)
    (* functions may be bound by passing a receiver and (partial) arguments *)
    (************************************************************************)

    | (FunT (reason,_,_,
             {this_t = o1; params_tlist = tins1; return_t = tout1; _}),
       MethodT(reason_op ,"bind", ({params_tlist=o2::tins2; _} as funtype)))
      -> (* TODO: closure *)

        rec_flow cx trace (o2,o1);

        let tins1 = multiflow_partial cx trace (tins2,tins1) in

        rec_flow cx trace (
          FunT(reason_op, dummy_static, dummy_prototype,
               mk_functiontype tins1 tout1),
          funtype.return_t)

    (***********************************************)
    (* You can use a function as a callable object *)
    (***********************************************)
    | (FunT (reason, statics, proto, _) , ObjT _) ->
        let map = SMap.add "$call" l SMap.empty in
        let function_proto = get_builtin_type cx reason "Function" in
        let obj = mk_object_with_map_proto cx reason map function_proto in
        let t = mk_tvar_where cx reason (fun t ->
          rec_flow cx trace (statics, ObjAssignT (reason, obj, t, [], false))
        ) in
        rec_flow cx trace (t, u)

    (*********************************************************************)
    (* class A is a base class of class B iff                            *)
    (* properties in B that override properties in A or its base classes *)
    (* have the same signatures                                          *)
    (*********************************************************************)

    (** The purpose of SuperT is to establish consistency between overriding
        properties with overridden properties. As such, the lookups performed
        for the inherited properties are non-strict: they are not required to
        exist. **)

    | (InstanceT (_,_,_,instance_super),
       SuperT (reason,instance))
      ->
        iter_props cx instance.fields_tmap (fun x t ->
          lookup_prop cx trace l reason None x t
        );
        iter_props cx instance.methods_tmap (fun x t ->
          if (x <> "constructor" && x <> "$call") then
            (* we're able to do supertype compatibility in super methods because
               they're immutable *)
            lookup_prop cx trace l reason None x (UpperBoundT t)
        )

    | (ObjT _,
       SuperT (reason,instance))
      ->
        iter_props cx instance.fields_tmap (fun x t ->
          rec_flow cx trace (l, LookupT(reason,None,x,t))
        );
        iter_props cx instance.methods_tmap (fun x t ->
          if (x <> "constructor") then
            rec_flow cx trace (l, LookupT(reason,None,x,t))
        )

    (********************************)
    (* mixed acts as the root class *)
    (********************************)

    | (MixedT _, SuperT _) -> ()

    (***********************************************************)
    (* addition                                                *)
    (***********************************************************)

    | (l, AdderT (reason, r, u)) ->
      Ops.push reason;
      flow_addition cx trace reason l r u;
      Ops.pop ()

    (**************************)
    (* relational comparisons *)
    (**************************)

    | (l, ComparatorT(reason, r)) ->
      Ops.push reason;
      flow_comparator cx trace reason l r;
      Ops.pop ()

    | (l, EqT(reason, r)) ->
      Ops.push reason;
      flow_eq cx trace reason l r;
      Ops.pop ()

    (**************************************)
    (* types may be refined by predicates *)
    (**************************************)

    | (_, PredicateT(p,t)) ->
      predicate cx trace t (l,p)

    (**********************)
    (* Array library call *)
    (**********************)

    | (ArrT (_, t, _), (GetT _ | SetT _ | MethodT _ | LookupT _)) ->
      let reason = reason_of_t u in
      let arrt = get_builtin_typeapp cx reason "Array" [t] in
      rec_flow cx trace (arrt, u)

    (***********************)
    (* String library call *)
    (***********************)

    | (StrT (reason, _), (GetT _ | MethodT _ | LookupT _)) ->
      rec_flow cx trace (get_builtin_type cx reason "String",u)

    (***********************)
    (* Number library call *)
    (***********************)

    | (NumT (reason, _), (GetT _ | MethodT _ | LookupT _)) ->
      rec_flow cx trace (get_builtin_type cx reason "Number",u)

    (***********************)
    (* Boolean library call *)
    (***********************)

    | (BoolT (reason, _), (GetT _ | MethodT _ | LookupT _)) ->
      rec_flow cx trace (get_builtin_type cx reason "Boolean",u)

    (***************************)
    (* Keys: enums and records *)
    (***************************)

    | (StrT (reason_s, literal), EnumT (reason_op, o)) ->
      (match literal with
      | Some x ->
        let reason_op =
          replace_reason (spf "string literal %s" x) reason_s in
        rec_flow cx trace (o, HasT(reason_op,x))
      | None ->
        prerr_flow cx trace "Expected string literal" l u
      )

    | (EnumT (reason1, o1), _) ->
      rec_flow cx trace (o1, KeyT (reason1, u))

    | (ObjT (reason_o, { props_tmap = mapr; _ }), HasT(reason_op, x)) ->
      if has_prop cx mapr x then ()
      else
        prmsg_flow cx
          Errors_js.ERROR
          trace
          "Property not found in"
          (reason_op, reason_o)

    | (InstanceT (reason_o, _, _, instance), HasT(reason_op, x)) ->
      let fields_tmap = find_props cx instance.fields_tmap in
      let methods_tmap = find_props cx instance.methods_tmap in
      let fields = SMap.union fields_tmap methods_tmap in
      (match SMap.get x fields with
      | Some tx -> ()
      | None ->
        prmsg_flow cx
          Errors_js.ERROR
          trace
          "Property not found in"
          (reason_op, reason_o)
      )

    | (ObjT (reason, { props_tmap = mapr; _ }), KeyT(_,key)) ->
      iter_props cx mapr (fun x tv ->
        let t = StrT (reason, Some x) in
        rec_flow cx trace (t, key)
      )

    | (InstanceT (reason, _, _, instance), KeyT(_,key)) ->
      let fields_tmap = find_props cx instance.fields_tmap in
      let methods_tmap = find_props cx instance.methods_tmap in
      let fields = SMap.union fields_tmap methods_tmap in
      fields |> SMap.iter (fun x tv ->
        let t = StrT (reason, Some x) in
        rec_flow cx trace (t, key)
      )

    (*********************)
    (* functions statics *)
    (*********************)

    | (FunT (_,static,_,_), _) when object_like_op u ->
      rec_flow cx trace (static, u)

    (*****************)
    (* class statics *)
    (*****************)

    | (ClassT instance, _) when object_like_op u ->
      let reason = reason_of_t u in
      let tvar = mk_tvar cx reason in
      rec_flow cx trace (instance, GetT(reason,"statics",tvar));
      rec_flow cx trace (tvar,u)

    (***************************************************************************)
    (* classes can behave like functions, functions can be declared as classes *)
    (***************************************************************************)

    (* When a class value flows to a function annotation or call site, check for
       the presence of a $call property in the former (as a static) compatible
       with the latter. *)
    | (ClassT instance, (FunT (reason, _, _, _) | CallT (reason, _))) ->
      rec_flow cx trace (l, GetT(reason,"$call",u))

    (* For a function type to be used as a class type, the following must hold:
       - the class's instance type must be a subtype of the function's prototype
       property type and 'this' type
       - the function's statics should be included in the class's statics
       (typically a function's statics are under-specified, so we don't
       enforce equality)
       - the class's static $call property type must be a subtype of the
       function type. *)
    | (FunT (reason, static, prototype, funtype), ClassT instance) ->
      rec_flow cx trace (instance, prototype);
      rec_flow cx trace (instance, funtype.this_t);
      rec_flow cx trace (instance, GetT(reason,"statics",static));
      rec_flow cx trace (u, GetT(reason,"$call",l))

    (************)
    (* indexing *)
    (************)

    | (InstanceT _, GetElemT (reason, i, t))
      ->
      rec_flow cx trace (l, SetT(reason, "$key", i));
        rec_flow cx trace (l, GetT(reason, "$value", t))

    | (InstanceT _, SetElemT (reason, i, t))
      ->
      rec_flow cx trace (l, SetT(reason, "$key", i));
        rec_flow cx trace (l, SetT(reason, "$value", t))

    (***************)
    (* unsupported *)
    (***************)

    | (MixedT _, TypeT _) ->
      prwarn_flow cx trace
        (spf "instance of class accessing unknown property: %s"
           (desc_of_t u))
        u l

    (** Lookups can be strict or non-strict, as denoted by the presence or
        absence of strict_reason in the following two pattern matches.
        Strictness derives from whether the object is sealed and was
        created in the same scope in which the lookup occurs - see
        mk_strict below (TODO rename). The failure of a strict lookup
        to find the desired property causes an error; a non-strict one
        does not.
     *)

    | (MixedT reason, LookupT (reason_op, Some strict_reason, x, _)) ->

      if is_object_prototype_method x
      then
        (** TODO: These properties should go in Object.prototype. Currently we
            model Object.prototype as a MixedT, as an optimization against a
            possible deluge of shadow properties on Object.prototype, since it
            is shared by every object. **)
        rec_flow cx trace (get_builtin_type cx reason "Object", u)
      else if Files_js.is_lib_file_or_flowlib_root (abs_path_of_reason reason)
      then
        let msg =
          if is_internal_module_name x
          then "Required module not found"
          else "Could not resolve name"
        in
        let message_list = [
          reason_op, msg
        ] in
        add_warning cx message_list ~trace
      else
        let msg =
          if x = "$call"
          then "Callable signature not found in"
          else if x = "$key" || x = "$value"
          then "Indexable signature not found in"
          else "Property not found in"
        in
        prmsg_flow cx
          Errors_js.ERROR
          trace
          msg
          (reason_op, strict_reason)

    | (MixedT _, ExtendsT (t, tc)) ->
      let msg = "This type is incompatible with" in
      prmsg_flow cx
        Errors_js.ERROR
        trace
        msg
        (reason_of_t t, reason_of_t tc)

    (* LookupT is a non-strict lookup, never fired *)
    | (MixedT _, LookupT _) -> ()

    | _ ->
      prerr_flow cx trace (err_msg l u) l u
    );
  )


(**
 * Addition
 *
 * Given l + r:
 *  - if l or r is a string, or a Date, or an object whose
 *    valueOf() returns an object, returns a string.
 *  - otherwise, returns a number
 *
 * Since we don't consider valueOf() right now, Date is no different than
 * any other object. The only things that are neither objects nor strings
 * are numbers, booleans, null, undefined and symbols. Since we can more
 * easily enumerate those things, this implementation inverts the check:
 * anything that is a number, boolean, null or undefined is treated as a
 * number; everything else is a string.
 *
 * We are less permissive than the spec when it comes to string coersion:
 * only numbers can be coerced, to allow things like `num + '%'`.
 *
 * TODO: handle symbols (which raise a TypeError, so should be banned)
 *
 **)
and flow_addition cx trace reason l r u = match (l, r) with
  | (StrT _, StrT _)
  | (StrT _, NumT _)
  | (NumT _, StrT _) ->
    rec_flow cx trace (StrT.why reason, u)

  | (MixedT _, _)
  | (_, MixedT _) ->
    rec_flow cx trace (MixedT.why reason, u)

  (* l + r === r + l, so this lets complex values of r be decomposed *)
  | (_, (OpenT _ | UnionT _ | OptionalT _ | MaybeT _)) ->
    rec_flow cx trace (r, AdderT (reason, l, u))

  | ((NumT _ | BoolT _ | NullT _ | VoidT _),
     (NumT _ | BoolT _ | NullT _ | VoidT _)) ->
    rec_flow cx trace (NumT.why reason, u)

  | (_, _) ->
    let fake_str = StrT.why reason in
    rec_flow cx trace (l, fake_str);
    rec_flow cx trace (r, fake_str);
    rec_flow cx trace (fake_str, u);

(**
 * relational comparisons like <, >, <=, >=
 *
 * typecheck iff either of the following hold:
 *   number <> number = number
 *   string <> string = string
 **)
and flow_comparator cx trace reason l r = match (l, r) with
  | (_, (OpenT _ | UnionT _ | OptionalT _ | MaybeT _)) ->
    rec_flow cx trace (r, ComparatorT (reason, l))
  | (StrT _, StrT _) -> ()
  | (_, _) when numeric l && numeric r -> ()
  | (_, _) -> prerr_flow cx trace "Cannot be compared to" l r

(**
 * == equality
 *
 * typecheck iff they intersect (otherwise, unsafe coercions may happen).
 *
 * note: any types may be compared with === (in)equality.
 **)
and flow_eq cx trace reason l r = match (l, r) with
  | (_, (OpenT _ | UnionT _ | OptionalT _ | MaybeT _)) ->
    rec_flow cx trace (r, EqT(reason, l))
  | (_, _) when equatable cx trace (l, r) -> ()
  | (_, _) -> prerr_flow cx trace "Cannot be compared to" l r

and abs_path_of_reason r =
  r |> pos_of_reason |> Pos.filename |> Relative_path.to_absolute

and is_object_prototype_method = function
  | "hasOwnProperty"
  | "propertyIsEnumerable"
  | "toLocaleString"
  | "toString"
  | "valueOf" -> true
  | _ -> false

(* only on use-types - guard calls with is_use t *)
and err_operation = function
  | GetT _ -> "Property cannot be accessed on"
  | SetT _ -> "Property cannot be assigned on"
  | MethodT _ -> "Method cannot be called on"
  | CallT _ -> "Function cannot be called on"
  | ConstructorT _ -> "Constructor cannot be called on"
  | GetElemT _ -> "Computed property/element cannot be accessed on"
  | SetElemT _ -> "Computed property/element cannot be assigned on"
  | ElemT (_, ObjT _, LowerBoundT _) -> "Computed property cannot be accessed with"
  | ElemT (_, ArrT _, LowerBoundT _) -> "Element cannot be accessed with"
  | ElemT (_, ObjT _, UpperBoundT _) -> "Computed property cannot be assigned with"
  | ElemT (_, ArrT _, UpperBoundT _) -> "Element cannot be assigned with"
  | ObjAssignT _ -> "Expected object instead of"
  | ObjRestT _ -> "Expected object instead of"
  | ObjSealT _ -> "Expected object instead of"
  | SuperT _ -> "Cannot inherit"
  | SpecializeT _ -> "Expected polymorphic type instead of"
  | LookupT _ -> "Property not found in"
  | KeyT _ -> "Expected object instead of"
  | HasT _ -> "Property not found in"
  (* unreachable or unclassified use-types. until we have a mechanical way
     to verify that all legit use types are listed above, we can't afford
     to throw on a use type, so mark the error instead *)
  | t when is_use t ->
    (spf "Type is incompatible with (unclassified use type: %s)"
      (string_of_ctor t))
  (* def-types *)
  | t ->
    failwith (spf "err_operation called on def type %s" (string_of_ctor t))

and err_value = function
  | NullT _ -> " possibly null value"
  | VoidT _ -> " possibly undefined value"
  | MaybeT t -> spf " possibly null or undefined value"
  | t -> ""

and err_msg l u =
  if is_use u
  then spf "%s%s" (err_operation u) (err_value l)
  else "This type is incompatible with"

and ground_subtype = function

  | (NumT _,NumT _)

  | (StrT _,StrT _)

  | (BoolT _, BoolT _)

  | (NullT _, NullT _)

  | (VoidT _, VoidT _)

  | (UndefT _,_)

  | (_,MixedT _)

  | (AnyT _,_)

  | (_,AnyT _)
    -> true

  | _ ->
    false

and numeric = function
  | NumT _ -> true

  | InstanceT (reason, _, _, _) ->
    desc_of_reason reason = "Date"

  | _ -> false

and object_like = function
  | ObjT _ | InstanceT _ -> true
  | t -> function_like t

and object_like_op = function
  | SetT _ | GetT _ | MethodT _ | LookupT _
  | SuperT _
  | KeyT _
  | ObjAssignT _ | ObjRestT _
  | SetElemT _ | GetElemT _
  | AnyObjT _ -> true
  | _ -> false

and function_like = function
  | ClassT _
  | FunT _ -> true
  | _ -> false

and function_like_op = function
  | CallT _ | TypeT _
  | ConstructorT _
  | AnyFunT _ -> true
  | t -> object_like_op t

and equatable cx trace = function

  | (NumT _,NumT _)

  | (StrT _,StrT _)

  | (BoolT _, BoolT _)

  | (UndefT _,_) | (_, UndefT _)

  | (_,MixedT _) | (MixedT _,_)

  | (AnyT _,_) | (_,AnyT _)

  | (VoidT _,_) | (_, VoidT _)

  | (NullT _,_) | (_, NullT _)
    -> true

  | ((NumT _ | StrT _ | BoolT _), _)
  | (_, (NumT _ | StrT _ | BoolT _))
    -> false

  | _ -> true

(* generics *)

(* Generate for every type parameter a pair of tests, instantiating that type
   parameter with its bound and Bottom. Run a closure that takes these
   instantiations, each one in turn, and does something with it. We use a
   different value for test_id (see Reason_js.TestID) for every instantiation so
   that re-analyzing the same AST with different instantiations causes different
   reasons to be generated. *)

and generate_tests cx reason typeparams each =
  (* generate 2^|typeparams| maps *)
  let maps = List.fold_left (fun list {name; bound; _ } ->
    let xreason = replace_reason name reason in
    let bot = UndefT (
      prefix_reason "some incompatible instantiation of " xreason
    ) in
    List.rev_append
      (List.map (fun map -> SMap.add name (subst cx map bound) map) list)
      (List.map (SMap.add name bot) list)
  ) [SMap.empty] typeparams in
  match maps with
  | [map] -> each map (* no typeparams, so reuse current test_id *)
  | _ -> List.iter (TestID.run each) maps

(*********************)
(* inheritance utils *)
(*********************)

and mk_nominal cx =
  let nominal = mk_id () in
  (if modes.verbose then prerr_endlinef
      "NOM %d %s" nominal cx.file);
  nominal

and unify_map cx trace tmap1 tmap2 =
  tmap1 |> SMap.iter (fun x t1 ->
    let t2 = SMap.find_unsafe x tmap2 in
    rec_unify cx trace t1 t2
  )

(* Indicate whether property checking should be strict for a given object and an
   operation on it. Strictness is enforced when the object is not a dictionary,
   and it is sealed (e.g., it is a type annotation) or it and the operation
   originate in different scopes. The enforcement is done via the returned
   "blame token" that is used when looking up properties of objects in the
   prototype chain as part of that operation. *)
and mk_strict sealed is_dict reason_o reason_op =
  if (is_dict || (not sealed && Reason_js.same_scope reason_o reason_op))
  then None
  else Some reason_o

and structural_subtype cx trace lower (upper_reason, super, fields_tmap, methods_tmap) =
  let lower_reason = reason_of_t lower in
  let fields_tmap = find_props cx fields_tmap in
  let methods_tmap = find_props cx methods_tmap in
  let methods_tmap = SMap.remove "constructor" methods_tmap in
  let flds2 = SMap.union fields_tmap methods_tmap in
  flds2 |> SMap.iter
      (fun s t2 ->
        let lookup_reason = replace_reason (spf "property %s" s) (reason_of_t t2) in
        rec_flow cx trace (lower, LookupT (lookup_reason, Some lower_reason, s, t2))
      );
  rec_flow cx trace (lower, super)

(*****************)
(* substitutions *)
(*****************)

(* need to consider only "def" types *)

(** Substitute bound type variables with associated types in a type. Do not
    force substitution under polymorphic types. This ensures that existential
    type variables under a polymorphic type remain unevaluated until the
    polymorphic type is applied. **)
and subst cx ?(force=true) (map: Type.t SMap.t) t =
  if SMap.is_empty map then t
  else match t with
  | BoundT typeparam ->
    (match SMap.get typeparam.name map with
    | None -> t
    | Some t -> t)

  | ExistsT reason ->
    if force then mk_tvar cx reason
    else t

  | OpenT _
  | NumT _
  | StrT _
  | BoolT _
  | UndefT _
  | NullT _
  | VoidT _
  | MixedT _
  | AnyT _
    ->
    t

  | FunT (reason, static, proto, {
    this_t = this;
    params_tlist = params;
    params_names = names;
    return_t = ret;
    closure_t = j;
  }) ->
    FunT (reason, subst cx ~force map static, subst cx ~force map proto, {
      this_t = subst cx ~force map this;
      params_tlist = List.map (subst cx ~force map) params;
      params_names = names;
      return_t = subst cx ~force map ret;
      closure_t = j;
    })

  | PolyT (xs,t) ->
    let xs, map = List.fold_left (fun (xs, map) typeparam ->
      { typeparam with bound = subst cx ~force map typeparam.bound }::xs,
      SMap.remove typeparam.name map
    ) ([], map) xs in
    PolyT (List.rev xs, subst cx ~force:false map t)

  | ObjT (reason, {
    flags;
    dict_t;
    props_tmap = id;
    proto_t = proto
  }) ->
    ObjT (reason, {
      flags;
      dict_t = (match dict_t with
      | None -> None
      | Some dict ->
          Some { dict with
            key = subst cx ~force map dict.key;
            value = subst cx ~force map dict.value;
          });
      props_tmap = subst_propmap cx force map id;
      proto_t = subst cx ~force map proto
    })

  | ArrT (reason, t, ts) ->
    ArrT (reason,
          subst cx ~force map t,
          ts |> List.map (subst cx ~force map))

  | ClassT t -> ClassT (subst cx ~force map t)

  | TypeT (reason, t) ->
    TypeT (reason, subst cx ~force map t)

  | InstanceT (reason, static, super, instance) ->
    InstanceT (
      reason,
      subst cx ~force map static,
      subst cx ~force map super,
      { instance with
        type_args = instance.type_args |> SMap.map (subst cx ~force map);
        fields_tmap = subst_propmap cx force map instance.fields_tmap;
        methods_tmap = subst_propmap cx force map instance.methods_tmap;
      }
    )

  | RestT (t) -> RestT (subst cx ~force map t)

  | OptionalT (t) -> OptionalT (subst cx ~force map t)

  | TypeAppT(c, ts) ->
      let c = subst cx ~force map c in
      let ts = List.map (subst cx ~force map) ts in
      TypeAppT(c, ts)

  | MaybeT(t) ->
    MaybeT(subst cx ~force map t)

  | IntersectionT(reason, ts) ->
    IntersectionT(reason, List.map (subst cx ~force map) ts)

  | UnionT(reason, ts) ->
    UnionT(reason, List.map (subst cx ~force map) ts)

  | UpperBoundT(t) ->
    UpperBoundT(subst cx ~force map t)

  | LowerBoundT(t) ->
    LowerBoundT(subst cx ~force map t)

  | AnyObjT _ -> t
  | AnyFunT _ -> t

  | ShapeT(t) ->
    ShapeT(subst cx ~force map t)

  | DiffT(t1, t2) ->
    DiffT(subst cx ~force map t1, subst cx ~force map t2)

  | EnumT(reason, t) ->
    EnumT(reason, subst cx ~force map t)

  | ObjAssignT(reason, t1, t2, xs, resolve) ->
    ObjAssignT(reason, subst cx ~force map t1, subst cx ~force map t2, xs, resolve)

  | _ -> assert false (** TODO **)

and subst_propmap cx force map id =
  let pmap = find_props cx id in
  let pmap_ = SMap.map (subst cx ~force map) pmap in
  if pmap_ = pmap then id
  else mk_propmap cx pmap_

and typeapp_arity_mismatch cx expected_num reason =
  let msg = spf "wrong number of type arguments (expected %d)" expected_num in
  add_error cx [reason, msg];

(* Instantiate a polymorphic definition given type arguments. *)
and instantiate_poly_with_targs cx trace reason_op ?(cache=false) (xs,t) ts =
  let len_xs = List.length xs in
  if len_xs <> List.length ts
  then (
    typeapp_arity_mismatch cx len_xs reason_op;
    AnyT reason_op
  )
  else
    let map =
      List.fold_left2
        (fun map typeparam t ->
          let t_ = cache_instantiate cx trace cache (typeparam, reason_op) t in
          rec_flow cx trace (t_, subst cx map typeparam.bound);
          SMap.add typeparam.name t_ map
        )
        SMap.empty xs ts
    in
    subst cx map t

(* Given a type parameter, a supplied type argument for specializing it, and a
   reason for specialization, either return the type argument or, when directed,
   look up the instantiation cache for an existing type argument for the same
   purpose and unify it with the supplied type argument. *)
and cache_instantiate cx trace cache (typeparam, reason_op) t =
  if cache then
    let t_ = Cache.PolyInstantiation.find cx (typeparam, reason_op) in
    rec_unify cx trace t t_;
    t_
  else t

(* Instantiate a polymorphic definition by creating fresh type arguments. *)
and instantiate_poly cx trace reason_op (xs,t) =
  let ts = xs |> List.map (fun typeparam ->
    mk_targ cx (typeparam, reason_op)
  )
  in
  instantiate_poly_with_targs cx trace reason_op (xs,t) ts

and mk_object_with_proto cx reason proto =
  mk_object_with_map_proto cx reason SMap.empty proto

and mk_object_with_map_proto cx reason ?(sealed=false) ?dict map proto =
  let flags = { default_flags with sealed } in
  let pmap = mk_propmap cx map in
  ObjT (reason, mk_objecttype ~flags dict pmap proto)

(* Speculatively match types, returning Some(error messages) when the match
   fails, and None otherwise. *)
and speculative_flow_error cx trace l u =
  (* save the ops stack, since throws from within __flow will screw it up *)
  let ops = Ops.get () in
  let typeapp_stack = TypeAppExpansion.get () in
  throw_on_error := true;
  let result =
    try rec_flow cx trace (l, u); false
    with
    | FlowError msgs -> true
    | exn ->
        throw_on_error := false;
        raise exn
  in
  throw_on_error := false;
  TypeAppExpansion.set typeapp_stack;
  (* restore ops stack *)
  Ops.set ops;
  result

(* try each branch of a union in turn *)
and try_union cx trace l reason = function
  | [] -> (* fail: bottom is the unit of unions *)
    rec_flow cx trace (l, UndefT reason)
  | t::ts ->
    rec_flow cx trace
      (SpeculativeMatchFailureT(reason, l, UnionT(reason, ts)),
       t)

(* try each branch of an intersection in turn *)
and try_intersection cx trace u reason = function
  | [] -> (* fail: top is the unit of intersections *)
    rec_flow cx trace (MixedT reason, u)
  | t::ts ->
    rec_flow cx trace
      (t,
       SpeculativeMatchFailureT(reason, IntersectionT(reason, ts), u))

(* Some types need their parts to be concretized (i.e., type variables may need
   to be replaced by concrete types) so that speculation has a chance to fail
   early (and other branches are tried): otherwise, those failures may remain
   latent, and cause spurious errors to be reported. *)

(** TODO: Concretization is a general pattern that could be useful elsewhere as
    well. For example, we often have constraints that model "binary" operations,
    where both arguments need to be concretized for an operation to proceed
    (e.g., see rules involving AdderT, ComparatorT, ObjAssignT); in those cases,
    we effectively concretize the first argument, then the second argument by
    pushing the concretized first argument back into the constraint, and
    signaling that we are done afterwards. A general solution would have to do
    the following: specify parts of a constraint to be concretized, concretize
    those parts, replace the constraint with the concrete parts, and signal that
    we are done. The specification and replacement can be carried out generically
    using type substitution (see rules involving SpecializeT). The signaling
    could be done either by wrapping with ConcreteT, or by generically checking
    that the specified parts to be concretized have indeed been replaced with
    concrete parts. **)

(* The set of type patterns that currently need to be concretized appear
   below. This set needs to be kept in sync across parts_to_concretize and
   replace_with_concrete parts. *)

and parts_to_concretize cx = function
  (* call of overloaded function *)
  | CallT (reason, callt) -> callt.params_tlist
  (* selection of overloaded function *)
  | FunT (reason, _, _, callt) -> callt.params_tlist
  | u -> []

and replace_with_concrete_parts ts = function
  | CallT (reason, callt) ->
      CallT (reason, { callt with params_tlist = ts })
  | FunT (reason, static, prototype, callt) ->
      FunT (reason, static, prototype, { callt with params_tlist = ts })
  | u -> u

(* Take a todo_list of types and recursively concretize them, moving the
   concretized types to a done_list. Types in the todo_list, e.g. t, may be type
   variables, and here we simply set up the requirement that they be
   concretized; when they hit the rule for ConcretizeT, they are concrete, and
   therefore ready to be moved to the done_list. *)
and concretize_parts cx trace l u done_list = function
  | [] ->
      (* items were moved from todo_list to done_list in LIFO order *)
      let done_list = List.rev done_list in
      rec_flow cx trace
        (l, ConcreteT(replace_with_concrete_parts done_list u))
  | t::todo_list ->
      rec_flow cx trace
        (t, ConcretizeT(l, todo_list, done_list, u))

(* property lookup functions in objects and instances *)

and ensure_prop cx strict mapr x proto reason_obj reason_op trace =
  if has_prop cx mapr x
  then read_prop cx mapr x
  else
    let t =
      if has_prop cx mapr (internal_name x)
      then read_prop cx mapr (internal_name x)
      else intro_prop cx reason_obj x mapr
    in
    t |> recurse_proto cx strict proto reason_op x trace

and ensure_prop_ cx trace strict mapr x proto reason_obj reason_op =
  if has_prop cx mapr x
  then read_prop cx mapr x
  else
    match strict with
    | Some reason_o ->
      prmsg_flow cx
        Errors_js.ERROR
        trace
        "Property not found in"
        (reason_op, reason_o);
      AnyT.t
    | None ->
      let t =
        if has_prop cx mapr (internal_name x)
        then read_prop_ cx mapr (internal_name x) |> (fun t ->
          write_prop cx mapr x t; t
        )
        else intro_prop_ cx reason_obj x mapr
      in
      t |> recurse_proto cx None proto reason_op x trace


and lookup_prop cx trace l reason strict x t =
  let l =
    (* munge names beginning with single _ *)
    if (Str.string_match (Str.regexp_string "_") x 0) &&
      not (Str.string_match (Str.regexp_string "__") x 0)
    then MixedT (reason_of_t l)
    else l
  in
  rec_flow cx trace (l, LookupT (reason, strict, x, t))

and get_prop cx trace reason_op strict super x map tout =
  if SMap.mem x map
  then
    rec_flow cx trace (SMap.find_unsafe x map, tout)
  else
    lookup_prop cx trace super reason_op strict x (LowerBoundT tout)

and set_prop cx trace reason_op reason_c super x map tin =
  let map = find_props cx map in
  if SMap.mem x map
  then
    rec_flow cx trace (tin, SMap.find_unsafe x map)
  else
    lookup_prop cx trace super reason_op (Some reason_c) x (UpperBoundT tin)

and intro_prop cx reason_obj x mapr =
  let reason_prop = prefix_reason (spf ".%s of " x) reason_obj in
  mk_tvar_where cx reason_prop (fun tvar ->
    write_prop cx mapr (internal_name x) tvar
  )

and intro_prop_ cx reason_obj x mapr =
  let reason_prop = prefix_reason (spf ".%s of " x) reason_obj in
  mk_tvar_where cx reason_prop (fun tvar ->
    write_prop cx mapr x tvar
  )

and recurse_proto cx strict proto reason_op x trace t =
  rec_flow cx trace (proto, LookupT(reason_op,strict,x,t));
  t

(* other utils *)

and filter cx trace t l pred =
  if (pred l) then rec_flow cx trace (l,t)

and is_string = function StrT _ -> true | _ -> false
and is_number = function NumT _ -> true | _ -> false
and is_function = function FunT _ -> true | _ -> false
and is_object = function (ObjT _ | ArrT _ | NullT _) -> true | _ -> false
and is_array = function ArrT _ -> true | _ -> false
and is_bool = function BoolT _ -> true | _ -> false

and not_ pred x = not(pred x)

and recurse_into_union filter_fn (r, ts) =
  let new_ts = ts |> List.filter (fun t ->
    match filter_fn t with
    | UndefT _ -> false
    | _ -> true
  ) in
  match new_ts with
  | [] -> UndefT r
  | [t] -> t
  | _ -> UnionT (r, new_ts)

and filter_exists = function
  (* falsy things get removed *)
  | NullT r
  | VoidT r
  | BoolT (r, Some false)
  | StrT (r, Some "")
  | NumT (r, Some "0") -> UndefT r

  (* unknown things become truthy *)
  | MaybeT t -> t
  | OptionalT t -> filter_exists t
  | BoolT (r, None) -> BoolT (r, Some true)
  | StrT (r, None) -> StrT (r, Some "truthy") (* hmmmm *)
  | NumT (r, None) -> NumT (r, Some "truthy") (* hmmmm *)

  (* truthy things pass through *)
  | t -> t

and filter_not_exists t = match t with
  (* falsy things pass through *)
  | NullT _
  | VoidT _
  | BoolT (_, Some false)
  | StrT (_, Some "")
  | NumT (_, Some "0") -> t

  (* truthy things get removed *)
  | BoolT (r, Some _)
  | StrT (r, Some _)
  | ArrT (r, _, _)
  | ObjT (r, _)
  | AnyObjT r
  | FunT (r, _, _, _)
  | AnyFunT r
  | NumT (r, Some _) -> UndefT r

  (* unknown boolies become falsy *)
  | MaybeT t ->
    let reason = reason_of_t t in
    UnionT (reason, [NullT.why reason; VoidT.why reason])
  | BoolT (r, None) -> BoolT (r, Some false)
  | StrT (r, None) -> StrT (r, Some "")
  | NumT (r, None) -> NumT (r, Some "0")

  (* things that don't track truthiness pass through *)
  | t -> t

and filter_maybe = function
  | MaybeT t ->
    let reason = reason_of_t t in
    UnionT (reason, [NullT.why reason; VoidT.why reason])
  | MixedT r -> UnionT (r, [NullT.why r; VoidT.why r])
  | NullT r -> NullT r
  | VoidT r -> VoidT r
  | OptionalT t ->
    let reason = reason_of_t t in
    VoidT.why reason
  | t -> UndefT.t

and filter_not_maybe = function
  | MaybeT t -> t
  | OptionalT t -> filter_not_maybe t
  | NullT r | VoidT r -> UndefT r
  | t -> t

and filter_null = function
  | OptionalT (MaybeT t)
  | MaybeT t -> NullT.why (reason_of_t t)
  | NullT r -> NullT r
  | MixedT r -> NullT.why r
  | t -> UndefT.t

and filter_not_null = function
  | MaybeT t ->
    let reason = reason_of_t t in
    UnionT (reason, [VoidT.why reason; t])
  | OptionalT t -> OptionalT (filter_not_null t)
  | UnionT (r, ts) -> recurse_into_union filter_not_null (r, ts)
  | NullT r -> UndefT r
  | t -> t

and filter_undefined = function
  | MaybeT t -> VoidT.why (reason_of_t t)
  | VoidT r -> VoidT r
  | OptionalT t ->
    let reason = reason_of_t t in
    VoidT.why reason
  | MixedT r -> VoidT.why r
  | t -> UndefT.t

and filter_not_undefined = function
  | MaybeT t ->
    let reason = reason_of_t t in
    UnionT (reason, [NullT.why reason; t])
  | OptionalT t -> filter_not_undefined t
  | UnionT (r, ts) -> recurse_into_union filter_not_undefined (r, ts)
  | VoidT r -> UndefT r
  | t -> t

and filter_true = function
  | BoolT (r, Some true)
  | BoolT (r, None) -> BoolT (r, Some true)
  | MixedT r -> BoolT (replace_reason "boolean" r, Some true)
  | t -> UndefT (reason_of_t t)

and filter_not_true = function
  | BoolT (r, Some true) -> UndefT r
  | BoolT (r, None) -> BoolT (r, Some false)
  | t -> t

and filter_false = function
  | BoolT (r, Some false)
  | BoolT (r, None) -> BoolT (r, Some false)
  | MixedT r -> BoolT (replace_reason "boolean" r, Some false)
  | t -> UndefT (reason_of_t t)

and filter_not_false = function
  | BoolT (r, Some false) -> UndefT r
  | BoolT (r, None) -> BoolT (r, Some true)
  | t -> t

and predicate cx trace t (l,p) = match (l,p) with

  (************************)
  (* deconstruction of && *)
  (************************)

  | (_, AndP(p1,p2)) ->
    let reason = new_reason "and" (pos_of_predicate p1) in
    let tvar = mk_tvar cx reason in
    rec_flow cx trace (l,PredicateT(p1,tvar));
    rec_flow cx trace (tvar,PredicateT(p2,t))

  (************************)
  (* deconstruction of || *)
  (************************)

  | (_, OrP(p1,p2)) ->
    rec_flow cx trace (l,PredicateT(p1,t));
    rec_flow cx trace (l,PredicateT(p2,t))

  (***********************)
  (* typeof _ ~ "boolean" *)
  (***********************)

  | (MixedT r, IsP "boolean") ->
    rec_flow cx trace (BoolT.why r, t)

  | (_, IsP "boolean") ->
    filter cx trace t l is_bool

  | (_, NotP(IsP "boolean")) ->
    filter cx trace t l (not_ is_bool)

  (***********************)
  (* typeof _ ~ "string" *)
  (***********************)

  | (MixedT r, IsP "string") ->
    rec_flow cx trace (StrT.why r, t)

  | (_, IsP "string") ->
    filter cx trace t l is_string

  | (_, NotP(IsP "string")) ->
    filter cx trace t l (not_ is_string)

  (***********************)
  (* typeof _ ~ "number" *)
  (***********************)

  | (MixedT r, IsP "number") ->
    rec_flow cx trace (NumT.why r, t)

  | (_, IsP "number") ->
    filter cx trace t l is_number

  | (_, NotP(IsP "number")) ->
    filter cx trace t l (not_ is_number)

  (***********************)
  (* typeof _ ~ "function" *)
  (***********************)

  | (MixedT r, IsP "function") ->
    rec_flow cx trace (AnyFunT (replace_reason "function" r), t)

  | (_, IsP "function") ->
    filter cx trace t l is_function

  | (_, NotP(IsP "function")) ->
    filter cx trace t l (not_ is_function)

  (***********************)
  (* typeof _ ~ "object" *)
  (***********************)

  | (MixedT r, IsP "object") ->
    let obj = AnyObjT (replace_reason "object" r) in
    let union = create_union [NullT.why r; obj] in
    rec_flow cx trace (union, t)

  | (_, IsP "object") ->
    filter cx trace t l is_object

  | (_, NotP(IsP "object")) ->
    filter cx trace t l (not_ is_object)

  (*******************)
  (* Array.isArray _ *)
  (*******************)

  | (MixedT r, IsP "array") ->
    let filtered_l = ArrT (replace_reason "array" r, AnyT.why r, []) in
    rec_flow cx trace (filtered_l, t)

  | (_, IsP "array") ->
    filter cx trace t l is_array

  | (_, NotP(IsP "array")) ->
    filter cx trace t l (not_ is_array)

  (***********************)
  (* typeof _ ~ "undefined" *)
  (***********************)

  | (_, IsP "undefined") ->
    rec_flow cx trace (filter_undefined l, t)

  | (_, NotP(IsP "undefined")) ->
    rec_flow cx trace (filter_not_undefined l, t)

  (********)
  (* null *)
  (********)

  | (_, IsP "null") ->
    rec_flow cx trace (filter_null l, t)

  | (_, NotP(IsP "null")) ->
    rec_flow cx trace (filter_not_null l, t)

  (*********)
  (* maybe *)
  (*********)

  | (_, IsP "null or undefined") ->
    rec_flow cx trace (filter_maybe l, t)

  | (_, NotP(IsP "null or undefined")) ->
    rec_flow cx trace (filter_not_maybe l, t)

  (********)
  (* true *)
  (********)

  | (_, IsP "true") ->
    rec_flow cx trace (filter_true l, t)

  | (_, NotP(IsP "true")) ->
    rec_flow cx trace (filter_not_true l, t)

  (*********)
  (* false *)
  (*********)

  | (_, IsP "false") ->
    rec_flow cx trace (filter_false l, t)

  | (_, NotP(IsP "false")) ->
    rec_flow cx trace (filter_not_false l, t)

  (************************)
  (* truthyness *)
  (************************)

  | (_, ExistsP) ->
    rec_flow cx trace (filter_exists l, t)

  | (_, NotP(ExistsP)) ->
    rec_flow cx trace (filter_not_exists l, t)

  (*************************************************************)
  (* instanceof: resolve the constructor, pushing the instance *)
  (*************************************************************)

  | (_, InstanceofP (c)) ->
    rec_flow cx trace (c, PredicateT(ConstructorP(l),t))

  | (_, NotP(InstanceofP (c))) ->
    rec_flow cx trace (c, PredicateT(NotP(ConstructorP(l)),t))

  (*************************************************************)
  (* ... and refine the instance with the resolved constructor *)
  (* (careful: this is backwards)                              *)
  (*************************************************************)

  (** instanceof on an ArrT is a special case since we treat ArrT as its own
      type, rather than an InstanceT of the Array builtin class. So, we resolve
      the ArrT to an InstanceT of Array, and redo the instanceof check. We do
      it at this stage instead of simply converting (ArrT, InstanceofP c)
      to (InstanceT(Array), InstanceofP c) because this allows c to be resolved
      first. *)
  | (ClassT(InstanceT _ as a),
     ConstructorP (ArrT (reason, elemt, _) as arr)) ->

    let l = ClassT(ExtendsT(arr, a)) in
    let arrt = get_builtin_typeapp cx reason "Array" [elemt] in
    rec_flow cx trace (arrt, PredicateT(InstanceofP(l), t))

  | (ClassT(InstanceT _ as a),
     NotP(ConstructorP (ArrT (reason, elemt, _) as arr))) ->

    let l = ClassT(ExtendsT(arr, a)) in
    let arrt = get_builtin_typeapp cx reason "Array" [elemt] in
    rec_flow cx trace (arrt, PredicateT(NotP(InstanceofP(l)), t))

  (** An object is considered `instanceof` a function F when it is constructed
      by F. Note that this is incomplete with respect to the runtime semantics,
      where instanceof is transitive: if F.prototype `instanceof` G, then the
      object is `instanceof` G. There is nothing fundamentally difficult in
      modeling the complete semantics, but we haven't found a need to do it. **)
  | (FunT (_,_,proto1,_),
     ConstructorP (ObjT (_,{proto_t = proto2; _}) as u))
      when proto1 = proto2 ->

    rec_flow cx trace (u,t)

  (** Suppose that we have an instance x of class C, and we check whether x is
      `instanceof` class A. To decide what the appropriate refinement for x
      should be, we need to decide whether C extends A, choosing either C or A
      based on the result. Thus, we generate a constraint to decide whether C
      extends A (while remembering C), which may recursively generate further
      constraints to decide super(C) extends A, and so on, until we hit the root
      class. (As a technical tool, we use Extends(_, _) to perform this
      recursion; it is also used elsewhere for running similar recursive
      subclass decisions.) **)
  | (ClassT(InstanceT _ as a),
     ConstructorP (InstanceT _ as c)) ->

    predicate cx trace t (ClassT(ExtendsT(c, a)), p)

  (** If C is a subclass of A, then don't refine the type of x. Otherwise,
      refine the type of x to A. (In general, the type of x should be refined to
      C & A, but that's hard to compute.) **)
  | (ClassT(ExtendsT(c, InstanceT (_,_,_,instance_a))),
     ConstructorP (InstanceT (_,_,super_c,instance_c)))
    -> (* TODO: intersection *)

    if instance_a.class_id = instance_c.class_id
    then rec_flow cx trace (c, t)
    else
      (** Recursively check whether super(C) extends A, with enough context. **)
      rec_flow cx trace (super_c, PredicateT(InstanceofP(l), t))

  | (ClassT(ExtendsT (_, a)),
     ConstructorP (MixedT _))
    ->
    (** We hit the root class, so C is not a subclass of A **)
    rec_flow cx trace (a, t)

  (** Prune the type when any other `instanceof` check succeeds (since this is
      impossible). *)
  | (_, ConstructorP _) ->
    ()

  | (FunT (_,_,proto1,_),
     NotP(ConstructorP (ObjT (_,{proto_t = proto2; _}))))
      when proto1 = proto2 ->
    ()

  (** Like above, now suppose that we have an instance x of class C, and we
      check whether x is _not_ `instanceof` class A. To decide what the
      appropriate refinement for x should be, we need to decide whether C
      extends A, choosing either nothing or C based on the result. **)
  | (ClassT(InstanceT _ as a),
     NotP(ConstructorP (InstanceT _ as c))) ->

    predicate cx trace t (ClassT(ExtendsT(c, a)), p)

  (** If C is a subclass of A, then do nothing, since this check cannot
      succeed. Otherwise, don't refine the type of x. **)
  | (ClassT(ExtendsT(c, InstanceT (_,_,_,instance_a))),
     NotP(ConstructorP (InstanceT (_,_,super_c,instance_c))))
    ->

    if instance_a.class_id = instance_c.class_id
    then ()
    else rec_flow cx trace (super_c, PredicateT(NotP(InstanceofP(l)), t))

  | (ClassT(ExtendsT(c, _)),
     NotP(ConstructorP (MixedT _)))
    ->
    (** We hit the root class, so C is not a subclass of A **)
    rec_flow cx trace (c, t)

  (** Don't refine the type when any other `instanceof` check fails. **)
  | (_, NotP(ConstructorP u)) ->
    rec_flow cx trace (u,t)

  (* unknown predicate *)
  | _ ->
    prerr_flow cx trace "Unsatisfied predicate" l (PredicateT(p,t))

(***********************)
(* bounds manipulation *)
(***********************)

(** The following general considerations apply when manipulating bounds.

    1. All type variables start out as roots, but some of them eventually become
    goto nodes. As such, bounds of roots may contain goto nodes. However, we
    never perform operations directly on goto nodes; instead, we perform those
    operations on their roots. It is tempting to replace goto nodes proactively
    with their roots to avoid this issue, but doing so may be expensive, whereas
    the union-find data structure amortizes the cost of looking up roots.

    2. Another issue is that while the bounds of a type variable start out
    empty, and in particular do not contain the type variable itself, eventually
    other type variables in the bounds may be unified with the type variable. We
    do not remove these type variables proactively, but instead filter them out
    when considering the bounds. In the future we might consider amortizing the
    cost of this filtering.

    3. When roots are resolved, they act like the corresponding concrete
    types. We maintain the invariant that whenever lower bounds or upper bounds
    contain resolved roots, they also contain the corresponding concrete types.

    4. When roots are unresolved (they have lower bounds and upper bounds,
    possibly consisting of concrete types as well as type variables), we
    maintain the invarant that every lower bound has already been propagated to
    every upper bound. We also maintain the invariant that the bounds are
    transitively closed modulo equivalence: for every type variable in the
    bounds, all the bounds of its root are also included.

**)

(* for each l in ls: l => u *)
and flows_to_t cx trace ls u =
  ls |> TypeMap.iter (fun l trace_l ->
    join_flow cx [trace_l;trace] (l,u)
  )

(* for each u in us: l => u *)
and flows_from_t cx trace l us =
  us |> TypeMap.iter (fun u trace_u ->
    join_flow cx [trace;trace_u] (l,u)
  )

(* for each l in ls, u in us: l => u *)
and flows_across cx trace ls us =
  ls |> TypeMap.iter (fun l trace_l ->
    us |> TypeMap.iter (fun u trace_u ->
      join_flow cx [trace_l;trace;trace_u] (l,u)
    )
  )

(* bounds.upper += u *)
and add_upper u trace bounds =
  bounds.upper <- TypeMap.add u trace bounds.upper

(* bounds.lower += l *)
and add_lower l trace bounds =
  bounds.lower <- TypeMap.add l trace bounds.lower

(* Helper for functions that follow. *)
(* Given a map of bindings from tvars to traces, a tvar to skip, and an `each`
   function taking a tvar and its associated trace, apply `each` to all
   unresolved root constraints reached from the bound tvars, except those of
   skip_tvar. (Typically skip_tvar is a tvar that will be processed separately,
   so we don't want to redo that work. We also don't want to consider any tvar
   that has already been resolved, because the resolved type will be processed
   separately, too, as part of the bounds of skip_tvar. **)
and iter_with_filter cx bindings skip_id each =
  bindings |> IMap.iter (fun id trace ->
    match find_constraints cx id with
    | root_id, Unresolved bounds when root_id <> skip_id ->
        each (root_id, bounds) trace
    | _ ->
        ()
  )

(* for each id in id1 + bounds1.lowertvars:
   id.bounds.upper += t2
*)
(** When going through bounds1.lowertvars, filter out id1. **)
(** As an optimization, skip id1 when it will become either a resolved root or a
    goto node (so that updating its bounds is unnecessary). **)
and edges_to_t cx trace ?(opt=false) (id1, bounds1) t2 =
  if not opt then add_upper t2 trace bounds1;
  iter_with_filter cx bounds1.lowertvars id1 (fun (_, bounds) trace_l ->
    add_upper t2 (concat_trace[trace_l;trace]) bounds
  )

(* for each id in id2 + bounds2.uppertvars:
   id.bounds.lower += t1
*)
(** When going through bounds2.uppertvars, filter out id2. **)
(** As an optimization, skip id2 when it will become either a resolved root or a
    goto node (so that updating its bounds is unnecessary). **)
and edges_from_t cx trace ?(opt=false) t1 (id2, bounds2) =
  if not opt then add_lower t1 trace bounds2;
  iter_with_filter cx bounds2.uppertvars id2 (fun (_, bounds) trace_u ->
    add_lower t1 (concat_trace[trace;trace_u]) bounds
  )

(* for each id' in id + bounds.lowertvars:
   id'.bounds.upper += us
*)
and edges_to_ts cx trace ?(opt=false) (id, bounds) us =
  us |> TypeMap.iter (fun u trace_u ->
    edges_to_t cx (concat_trace[trace;trace_u]) ~opt (id, bounds) u
  )

(* for each id' in id + bounds.uppertvars:
   id'.bounds.lower += ls
*)
and edges_from_ts cx trace ?(opt=false) ls (id, bounds) =
  ls |> TypeMap.iter (fun l trace_l ->
    edges_from_t cx (concat_trace[trace_l;trace]) ~opt l (id, bounds)
  )

(* for each id in id1 + bounds1.lowertvars:
   id.bounds.upper += t2
   for each l in bounds1.lower: l => t2
*)
(** As an invariant, bounds1.lower should already contain id.bounds.lower for
    each id in bounds1.lowertvars. **)
and edges_and_flows_to_t cx trace ?(opt=false) (id1, bounds1) t2 =
  if not (TypeMap.mem t2 bounds1.upper) then (
    edges_to_t cx trace ~opt (id1, bounds1) t2;
    flows_to_t cx trace bounds1.lower t2
  )

(* for each id in id2 + bounds2.uppertvars:
   id.bounds.lower += t1
   for each u in bounds2.upper: t1 => u
*)
(** As an invariant, bounds2.upper should already contain id.bounds.upper for
    each id in bounds2.uppertvars. **)
and edges_and_flows_from_t cx trace ?(opt=false) t1 (id2, bounds2) =
  if not (TypeMap.mem t1 bounds2.lower) then (
    edges_from_t cx trace ~opt t1 (id2, bounds2);
    flows_from_t cx trace t1 bounds2.upper
  )

(* bounds.uppertvars += id *)
and add_uppertvar id trace bounds =
  bounds.uppertvars <- IMap.add id trace bounds.uppertvars

(* bounds.lowertvars += id *)
and add_lowertvar id trace bounds =
  bounds.lowertvars <- IMap.add id trace bounds.lowertvars

(* for each id in id1 + bounds1.lowertvars:
   id.bounds.uppertvars += id2
*)
(** When going through bounds1.lowertvars, filter out id1. **)
(** As an optimization, skip id1 when it will become either a resolved root or a
    goto node (so that updating its bounds is unnecessary). **)
and edges_to_tvar cx trace ?(opt=false) (id1, bounds1) id2 =
  if not opt then add_uppertvar id2 trace bounds1;
  iter_with_filter cx bounds1.lowertvars id1 (fun (_, bounds) trace_l ->
    add_uppertvar id2 (concat_trace[trace_l;trace]) bounds
  )

(* for each id in id2 + bounds2.uppertvars:
   id.bounds.lowertvars += id1
*)
(** When going through bounds2.uppertvars, filter out id2. **)
(** As an optimization, skip id2 when it will become either a resolved root or a
    goto node (so that updating its bounds is unnecessary). **)
and edges_from_tvar cx trace ?(opt=false) id1 (id2, bounds2) =
  if not opt then add_lowertvar id1 trace bounds2;
  iter_with_filter cx bounds2.uppertvars id2 (fun (_, bounds) trace_u ->
    add_lowertvar id1 (concat_trace[trace;trace_u]) bounds
  )

(* for each id in id1 + bounds1.lowertvars:
   id.bounds.upper += bounds2.upper
   id.bounds.uppertvars += id2
   id.bounds.uppertvars += bounds2.uppertvars
*)
and add_upper_edges cx trace ?(opt=false) (id1, bounds1) (id2, bounds2) =
  edges_to_ts cx trace ~opt (id1, bounds1) bounds2.upper;
  edges_to_tvar cx trace ~opt (id1, bounds1) id2;
  iter_with_filter cx bounds2.uppertvars id2 (fun (tvar, _) trace_u ->
    edges_to_tvar cx (concat_trace[trace;trace_u]) ~opt (id1, bounds1) tvar
  )

(* for each id in id2 + bounds2.uppertvars:
   id.bounds.lower += bounds1.lower
   id.bounds.lowertvars += id1
   id.bounds.lowertvars += bounds1.lowertvars
*)
and add_lower_edges cx trace ?(opt=false) (id1, bounds1) (id2, bounds2) =
  edges_from_ts cx trace ~opt bounds1.lower (id2, bounds2);
  edges_from_tvar cx trace ~opt id1 (id2, bounds2);
  iter_with_filter cx bounds1.lowertvars id1 (fun (tvar, _) trace_l ->
    edges_from_tvar cx (concat_trace[trace_l;trace]) ~opt tvar (id2, bounds2)
  )

(***************)
(* unification *)
(***************)

(* Chain a root to another root. If both roots are unresolved, this amounts to
   copying over the bounds of one root to another, and adding all the
   connections necessary when two non-unifiers flow to each other. If one or
   both of the roots are resolved, they effectively act like the corresponding
   concrete types. *)
and goto cx trace ?(flag=false) (id1, root1) (id2, root2) =
  replace_node cx id1 (Goto id2);
  (match root1.constraints, root2.constraints with

  | Unresolved bounds1, Unresolved bounds2 ->
    let cond1 = not_linked (id1, bounds1) (id2, bounds2) in
    let cond2 = not_linked (id2, bounds2) (id1, bounds1) in
    if cond1 then
      flows_across cx trace bounds1.lower bounds2.upper;
    if cond2 then
      flows_across cx trace bounds2.lower bounds1.upper;
    if cond1 then (
      add_upper_edges cx trace ~opt:true (id1, bounds1) (id2, bounds2);
      add_lower_edges cx trace (id1, bounds1) (id2, bounds2);
    );
    if cond2 then (
      add_upper_edges cx trace (id2, bounds2) (id1, bounds1);
      add_lower_edges cx trace ~opt:true (id2, bounds2) (id1, bounds1);
    );

  | Unresolved bounds1, Resolved t2 ->
    edges_and_flows_to_t cx trace ~opt:true (id1, bounds1) t2;
    edges_and_flows_from_t cx trace ~opt:true t2 (id1, bounds1);

  | Resolved t1, Unresolved bounds2 ->
    replace_node cx id2 (Root { root2 with constraints = Resolved t1 });
    edges_and_flows_to_t cx trace ~opt:true (id2, bounds2) t1;
    edges_and_flows_from_t cx trace ~opt:true t1 (id2, bounds2);

  | Resolved t1, Resolved t2 ->
    rec_unify cx trace t1 t2;
  )

(* Unify two type variables. This involves finding their roots, and making one
   point to the other. Ranks are used to keep chains short. *)
and merge_ids cx trace id1 id2 =
  let (id1, root1), (id2, root2) = find_root cx id1, find_root cx id2 in
  if id1 = id2 then ()
  else if root1.rank < root2.rank then goto cx trace (id1, root1) (id2, root2)
  else if root2.rank < root1.rank then goto cx trace (id2, root2) (id1, root1)
  else (
    replace_node cx id2 (Root { root2 with rank = root1.rank+1; });
    goto cx trace (id1, root1) (id2, root2);
  )

(* Resolve a type variable to a type. This involves finding its root, and
   resolving to that type. *)
and resolve_id cx trace id t =
  let id, root = find_root cx id in
  match root.constraints with
  | Unresolved bounds ->
    replace_node cx id (Root { root with constraints = Resolved t });
    edges_and_flows_to_t cx trace ~opt:true (id, bounds) t;
    edges_and_flows_from_t cx trace ~opt:true t (id, bounds);

  | Resolved t_ ->
    rec_unify cx trace t_ t

(******************)

(* Unification of two types *)

(* It is potentially dangerous to unify a type variable to a type that "forgets"
   constraints during propagation. These types are "any-like": the canonical
   example of such a type is any. Overall, we want unification to be a sound
   "optimization," in the sense that replacing bidirectional flows with
   unification should not miss errors. But consider a scenario where we have a
   type variable with two incoming flows, string and any, and two outgoing
   flows, number and any. If we replace the flows from/to any with an
   unification with any, we will miss the string/number incompatibility error.

   In the future, we may consider unifying with any-like types to be sometimes
   desirable / intentional. At that point, we could consider limiting this set
   to just LowerBoundT and UpperBoundT, which are internal types. *)
and any_like = function
  | LowerBoundT _ | UpperBoundT _ | AnyT _ | AnyObjT _ | AnyFunT _ -> true
  | _ -> false

and rec_unify cx trace t1 t2 =
  if t1 = t2 then () else (
  (* Expect that t1 and t2 are def types. *)
  expect_def t1; expect_def t2;
  not_expect_bound t1; not_expect_bound t2;

  match (t1,t2) with
  | (OpenT (_,id1), OpenT (_,id2)) ->
    merge_ids cx trace id1 id2

  | (OpenT (_, id), t) | (t, OpenT (_, id)) when not (any_like t) ->
    resolve_id cx trace id t

  | (ArrT (_, t1, ts1), ArrT (_, t2, ts2)) ->
    array_unify cx trace (ts1,t1, ts2,t2)

  | (ObjT (reason1, {props_tmap = flds1; dict_t = dict1; _}),
     ObjT (reason2, {props_tmap = flds2; dict_t = dict2; _})) ->

    (* ensure the keys and values are compatible with each other. *)
    begin match dict1, dict2 with
    | Some {key = k1; value = v1; _}, Some {key = k2; value = v2; _} ->
        dictionary cx trace k1 v1 dict2;
        dictionary cx trace k2 v2 dict1
    | Some _, None ->
        let reason1 = replace_reason "some property" reason1 in
        add_warning cx [reason1, "Property not found in"; reason2, ""] ~trace
    | None, Some _ ->
        let reason2 = replace_reason "some property" reason2 in
        add_warning cx [reason2, "Property not found in"; reason1, ""] ~trace
    | None, None -> ()
    end;

    let pmap1, pmap2 = find_props cx flds1, find_props cx flds2 in
    SMap.merge (fun x t1 t2 ->
      if not (is_internal_name x)
      then (match t1, t2 with
      | Some t1, Some t2 -> rec_unify cx trace t1 t2
      | Some t1, None ->
          (* x exists in obj1 but not obj2; if obj2 is a dictionary make sure
             t1 is allowed, otherwise error *)
          flow_prop_to_dict cx trace x t1 dict2 reason1 reason2
      | None, Some t2 ->
          (* x exists in obj2 but not obj1; if obj1 is a dictionary make sure
             t2 is allowed, otherwise error *)
          flow_prop_to_dict cx trace x t2 dict1 reason2 reason1
      | None, None -> ());
      None
    ) pmap1 pmap2 |> ignore

  | _ ->
    naive_unify cx trace t1 t2
  )

(* TODO: Unification between concrete types is still implemented as
   bidirectional flows. This means that the destructuring work is duplicated,
   and we're missing some opportunities for nested unification. *)

and naive_unify cx trace t1 t2 =
  rec_flow cx trace (t1,t2); rec_flow cx trace (t2,t1)

and flow_prop_to_dict cx trace k v dict prop_reason dict_reason =
  match dict with
  | Some {key; value; _} ->
    dictionary cx trace (string_key k prop_reason) v dict
  | None ->
    let prop_reason = replace_reason (spf "property %s" k) prop_reason in
    add_warning cx [
      prop_reason, "Property not found in";
      dict_reason, ""
    ] ~trace

(* mutable sites on parent values (i.e. object properties,
   array elements) must be typed invariantly when a value
   flows to the parent, unless the incoming value is fresh,
   in which case covariant typing is sound (since no alias
   will break if the subtyped child value is replaced by a
   non-subtyped value *)
and flow_to_mutable_child cx trace fresh t1 t2 =
  if fresh
  then rec_flow cx trace (t1, t2)
  else rec_unify cx trace t1 t2

and array_flow cx trace lit = function
  | ([],e1, _,e2) -> (* general element1 = general element2 *)
    flow_to_mutable_child cx trace lit e1 e2

  | (_,e1, [],e2) -> (* specific element1 < general element2 *)
    rec_flow cx trace (e1, e2)

  | ([t1],_, t2::_,_) -> (* specific element1 = specific element2 *)
    flow_to_mutable_child cx trace lit t1 t2

  | (t1::ts1,e1, t2::ts2,e2) -> (* specific element1 = specific element2 *)
    flow_to_mutable_child cx trace lit t1 t2;
    array_flow cx trace lit (ts1,e1, ts2,e2)

(* array helper *)
and array_unify cx trace = function
  | ([],e1, [],e2) -> (* general element1 = general element2 *)
    rec_unify cx trace e1 e2

  | (ts1,_, [],e2)
  | ([],e2, ts1,_) -> (* specific element1 < general element2 *)
    List.iter (fun t1 ->
      rec_unify cx trace t1 e2;
    ) ts1

  | (t1::ts1,e1, t2::ts2,e2) -> (* specific element1 = specific element2 *)
    rec_unify cx trace t1 t2;
    array_unify cx trace (ts1,e1, ts2,e2)


(*******************************************************************)
(* subtyping a sequence of arguments with a sequence of parameters *)
(*******************************************************************)

and multiflow cx trace reason_op (arglist, parlist) =
  multiflow_partial cx trace ~strict:reason_op (arglist, parlist) |> ignore

(* Match arguments to parameters, taking an optional parameter 'strict':
   - when strict=None, missing arguments (and unmatched parameters) are
   expected. This is used, e.g., when processing Function.prototype.bind.
   - when strict=Some reason_op, missing arguments are treated as undefined,
   whose types are given a reason derived from reason_op when passing to
   unmatched parameters.
*)
and multiflow_partial cx trace ?strict = function
  (* Do not complain on too many arguments.
     This pattern is ubiqutous and causes a lot of noise when complained about.
     Note: optional/rest parameters do not provide a workaround in this case.
  *)
  | (_,[]) -> []

<<<<<<< HEAD
  | ([RestT tin],[RestT tout]) ->
=======
  | ([],(OptionalT t)::touts) -> (OptionalT t)::touts

  | ([],[RestT tout]) -> [RestT tout]

  | ([RestT tin],(OptionalT tout)::touts) ->
    rec_flow cx trace (tin, tout);
    multiflow_partial cx trace ?strict ([RestT tin],touts)

  | ((OptionalT tin)::tins,[RestT tout]) ->
>>>>>>> f413b2ae
    rec_flow cx trace (tin,tout);
    []

  | ([RestT tin],tout::touts) ->
    rec_flow cx trace (tin,tout);
    multiflow_partial cx trace ?strict ([RestT tin], touts)

  | (tin::tins,[RestT tout]) ->
    rec_flow cx trace (tin,tout);
    multiflow_partial cx trace ?strict (tins, [RestT tout])

<<<<<<< HEAD
  | ([],[RestT _]) -> []
=======
  | (tin::tins,[RestT tout]) ->
    rec_flow cx trace (tin,tout);
    multiflow_partial cx trace ?strict (tins, [RestT tout])
>>>>>>> f413b2ae

  | ([],ts) ->
    (match strict with
    | Some reason_op ->
        let reason = replace_reason
          "undefined (too few arguments, expected default/rest parameters)"
          reason_op
        in
        ts |> List.iter (fun t -> rec_flow cx trace (VoidT reason, t))
    | None -> ()
    );
    ts

  | (tin::tins,tout::touts) ->
    rec_flow cx trace (tin,tout);
    multiflow_partial cx trace ?strict (tins,touts)

and dictionary cx trace keyt valuet = function
  | None -> ()
  | Some { key; value; _ } ->
      rec_flow cx trace (keyt, key);
      begin match keyt with
      | StrT (_, Some str) ->
        (* Object.prototype methods are exempt from the dictionary rules *)
        if not (is_object_prototype_method str)
        then rec_flow cx trace (valuet, value)
      | _ ->
        rec_flow cx trace (valuet, value)
      end

and string_key s reason =
  let key_reason =
    replace_reason (spf "property name \"%s\" is a string" s) reason in
  StrT (key_reason, Some s)

(* builtins, contd. *)

and get_builtin cx x reason =
  mk_tvar_where cx reason (fun builtin ->
    flow_opt cx (builtins, GetT(reason,x,builtin))
  )

and lookup_builtin cx x reason strict builtin =
  flow_opt cx (builtins, LookupT(reason,strict,x,builtin))

and get_builtin_typeapp cx reason x ts =
  TypeAppT(get_builtin cx x reason, ts)

(* Specialize a polymorphic class, make an instance of the specialized class. *)
and mk_typeapp_instance cx reason ?(cache=false) c ts =
  let t = mk_tvar cx reason in
  flow_opt cx (c, SpecializeT(reason,cache,ts,t));
  mk_instance cx reason t

and mk_instance cx ?trace instance_reason c =
  mk_tvar_derivable_where cx instance_reason (fun t ->
    flow_opt cx ?trace (c, TypeT(instance_reason,t))
  )

(* We want to match against some t, which may either be a concrete
   type, or a tvar that will be concretized by a single incoming
   lower bound (for instance, a tvar representing an externally
   defined type - the concrete definition will appear as a lower
   bound to that tvar at merge time).

   Given such a t, `become` will return
   * t itself, if it is concrete already, or
   * a new tvar which will behave exactly like the first concrete
    lower bound that flows into t, whenever that happens.
 *)
and become cx ?trace r t = match t with
  | OpenT _ ->
    (* if t is not concrete, create a new tvar within a BecomeT
       operation and add it to t's uppertvars. When a concrete
       lower bound flows to t, it will also flow to this BecomeT,
       and the rule for BecomeT in __flow will unify the new tvar
       with it. *)
    mk_tvar_derivable_where cx r (fun tvar ->
      flow_opt cx ?trace (t, BecomeT (r, tvar)))
  | _ ->
    (* optimization: if t is already concrete, become t immediately :) *)
    t

(* given the type of a value v, return the type term
   representing the `typeof v` annotation expression *)
and mk_typeof_annotation cx ?trace valtype =
  let r = prefix_reason "typeof " (reason_of_t valtype) in
  become cx ?trace r valtype

and get_builtin_type cx reason x =
  let t = get_builtin cx x reason in
  mk_instance cx reason t

and instantiate_poly_t cx t types =
  match t with
  | PolyT (type_params, t_) -> (
    try
      let subst_map = List.fold_left2 (fun acc {name; _} type_ ->
        SMap.add name type_ acc
      ) SMap.empty type_params types in
      subst cx subst_map t_
    with _ ->
      prerr_endline "Instantiating poly type failed";
      t
  )
  | _ ->
    assert false

and instantiate_type t =
  match t with
  | ClassT t -> t
  | _ -> AnyT.why (reason_of_t t) (* ideally, assert false *)

and static_method_call cx name reason m argts =
  let cls = get_builtin cx name reason in
  mk_tvar_where cx reason (fun tvar ->
    flow_opt cx (cls, MethodT(reason, m, mk_methodtype cls argts tvar))
  )

(** TODO: this should rather be moved close to ground_type_impl/resolve_type
    etc. but Ocaml name resolution rules make that require a lot more moving
    code around. **)
and resolve_builtin_class cx = function
  | BoolT (reason, _) ->
    let bool_t = get_builtin_type cx reason "Boolean" in
    resolve_type cx bool_t
  | NumT (reason, _) ->
    let num_t = get_builtin_type cx reason "Number" in
    resolve_type cx num_t
  | StrT (reason, _) ->
    let string_t = get_builtin_type cx reason "String" in
    resolve_type cx string_t
  | ArrT (reason, t, _) ->
    let array_t = get_builtin cx "Array" reason in
    let array_t = resolve_type cx array_t in
    let array_t = instantiate_poly_t cx array_t [t] in
    instantiate_type array_t
  | t ->
    t

and set_builtin cx x t =
  let reason = builtin_reason x in
  flow_opt cx (builtins, SetT(reason,x,t))

(* Wrapper functions around __flow that manage traces. Use these functions for
   all recursive calls in the implementation of __flow. *)

(* Call __flow while concatenating traces. Typically this is used in code that
   propagates bounds across type variables, where nothing interesting is going
   on other than concatenating subtraces to make longer traces to describe
   transitive data flows *)
and join_flow cx ts (t1, t2) =
  __flow cx (t1, t2) (concat_trace ts)

(* Call __flow while embedding traces. Typically this is used in code that
   simplifies a constraint to generate subconstraints: the current trace is
   "pushed" when recursing into the subconstraints, so that when we finally hit
   an error and walk back, we can know why the particular constraints that
   caused the immediate error were generated. *)
and rec_flow cx trace (t1, t2) =
  __flow cx (t1, t2) (rec_trace t1 t2 trace)

(* Ideally this function would not be required: either we call `flow` from
   outside without a trace (see below), or we call one of the functions above
   with a trace. However, there are some functions that need to call __flow,
   which are themselves called both from outside and inside (with or without
   traces), so they call this function instead. *)
and flow_opt cx ?trace (t1, t2) =
  let trace = match trace with
    | None -> unit_trace t1 t2
    | Some trace -> rec_trace t1 t2 trace in
  __flow cx (t1, t2) trace

(* Externally visible function for subtyping. *)
(* Calls internal entry point and traps runaway recursion. *)
and flow cx (lower, upper) =
  try
    flow_opt cx (lower, upper)
  with
  | RecursionCheck.LimitExceeded trace ->
    (* log and continue *)
    let msg = "*** Recursion limit exceeded ***" in
    prerr_flow_full_trace cx trace msg lower upper
  | ex ->
    (* rethrow *)
    raise ex

(* Externally visible function for unification. *)
let unify cx t1 t2 =
  rec_unify cx (unit_trace t1 t2) t1 t2

(********* Garbage collection *********)

(** Garbage collection (GC) for graphs refers to the act of "marking" reachable
    type variables from a given set of "roots," by following links between type
    variables and traversing their concrete bounds. There are two GC modes.

    - FullRecursive, where we mark all dependencies, including links between
    type variables.

    - OptRecursive, where we mark only those dependencies that may contribute to
    errors. In particular, only type variables that are indirectly reachable via
    concrete bounds are marked; directly reachable type variables via links are
    not marked, since Flow's algorithm ensures that their concrete bounds are
    already propagated.

    The two GC modes are used for different purposes. FullRecursive is used for
    computing "strict requires": the subset of requires that exports depend
    on. OptRecursive is used for pruning the graph, i.e., removing type
    variables in a graph that make no difference when the graph is merged with
    other graphs through its requires and exports.

    NOTE: while OptRecursive and FullRecursive don't have additional semantics
    attached to them (they only affect marking of type variables), it is
    important to use them in the proper order. In particular, pruning the graph
    before computing strict requires would be wrong, since some dependencies
    that need to be recorded would be removed. **)
type gc_mode =
| FullRecursive
| OptRecursive

(* State carried by GC, which includes most importantly a set of type variables
   marked as reachable. *)
class gc_state ~(mode: gc_mode) = object(this)
  method mode = mode

  val mutable _markedset = ISet.empty

  method markedset =
    _markedset

  method marked id =
    ISet.mem id _markedset

  method mark id =
    if this#marked id then false
    else (
      _markedset <- _markedset |> ISet.add id;
      true
    )
end

(* GC can be made more precise by respecting "polarity," which is just a fancy
   name that indicates the direction of walking: when a type variable is
   reached, we can walk only its lower bounds or its upper bounds based on the
   direction of the walk at that point.

   However, a directed walk requires determining the polarity of every part of
   every type. For some types, like those for functions, objects, arrays,
   etc. this is fairly standard. But for several other types, it is non-trivial
   to determine polarity: to do so, we need to carefully analyze how they appear
   in the flow rules, and whether their parts switch sides when those rules are
   simplified. Determining the wrong polarity in even one case can lead to
   hard-to-find bugs: at best, things crash because a type variable is reached
   that was marked unreachable, leading to a crash; at worst, a dependency is
   missed, leading to missed errors.

   Thus, do a conservative version of GC for now, that is undirected.
*)
let rec gc cx state = function
  | OpenT(_, id) ->
      gc_id cx state id

  (** def types **)

  | NumT _
  | StrT _
  | BoolT _
  | UndefT _
  | MixedT _
  | AnyT _
  | NullT _
  | VoidT _
      -> ()

  | FunT(_, static, prototype, funtype) ->
      gc cx state funtype.this_t;
      funtype.params_tlist |> List.iter (gc cx state);
      gc cx state funtype.return_t;
      gc cx state prototype;
      gc cx state static

  | ObjT(_, objtype) ->
      let id = objtype.props_tmap in
      iter_props cx id (fun _ -> gc cx state);
      (match objtype.dict_t with
        | None -> ()
        | Some { key; value; _ } ->
          gc cx state key;
          gc cx state value;
      );
      gc cx state objtype.proto_t

  | ArrT(_, t, ts) ->
      gc cx state t;
      ts |> List.iter (gc cx state);

  | ClassT(t) ->
      gc cx state t

  | InstanceT(_, static, super, instance) ->
      instance.type_args |> SMap.iter (fun _ -> gc cx state);
      iter_props cx instance.fields_tmap (fun _ -> gc cx state);
      iter_props cx instance.methods_tmap (fun _ -> gc cx state);
      gc cx state static;
      gc cx state super

  | OptionalT t ->
      gc cx state t

  | RestT t ->
      gc cx state t

  | PolyT (typeparams, t) ->
      typeparams |> List.iter (gc_typeparam cx state);
      gc cx state t

  | TypeAppT (t, ts) ->
      gc cx state t;
      ts |> List.iter (gc cx state)

  | BoundT typeparam ->
      gc_typeparam cx state typeparam

  | ExistsT _ -> ()

  | MaybeT t ->
      gc cx state t

  | IntersectionT (_, ts) ->
      ts |> List.iter (gc cx state)

  | UnionT (_, ts) ->
      ts |> List.iter (gc cx state)

  | UpperBoundT (t) ->
      gc cx state t

  | LowerBoundT (t) ->
      gc cx state t

  | AnyObjT _
  | AnyFunT _
      -> ()

  | ShapeT t ->
      gc cx state t

  | DiffT (t1, t2) ->
      gc cx state t1;
      gc cx state t2;

  | EnumT (_, t) ->
      gc cx state t

  | TypeT (_, t) ->
      gc cx state t

  | SpeculativeMatchFailureT (_, t1, t2) ->
      gc cx state t1;
      gc cx state t2

  | ModuleT (_, {exports_tmap; cjs_export}) ->
      iter_props cx exports_tmap (fun _ -> gc cx state);
      (match cjs_export with
        | Some t -> gc cx state t
        | None -> ()
      )

  (** use types **)

  | SummarizeT (_, t) ->
      gc cx state t

  | CallT(_, funtype) ->
      gc cx state funtype.this_t;
      funtype.params_tlist |> List.iter (gc cx state);
      gc cx state funtype.return_t

  | MethodT(_, _, funtype) ->
      gc cx state funtype.this_t;
      funtype.params_tlist |> List.iter (gc cx state);
      gc cx state funtype.return_t

  | SetT(_, _, t) ->
      gc cx state t

  | GetT(_, _, t) ->
      gc cx state t

  | SetElemT(_, i, t) ->
      gc cx state i;
      gc cx state t

  | GetElemT(_, i, t) ->
      gc cx state i;
      gc cx state t

  | ConstructorT(_, params, t) ->
      params |> List.iter (gc cx state);
      gc cx state t

  | SuperT(_, instance) ->
      instance.type_args |> SMap.iter (fun _ -> gc cx state);
      iter_props cx instance.fields_tmap (fun _ -> gc cx state);
      iter_props cx instance.methods_tmap (fun _ -> gc cx state)

  | ExtendsT (t1, t2) ->
      gc cx state t1;
      gc cx state t2

  | AdderT(_, t1, t2) ->
      gc cx state t1;
      gc cx state t2

  | ComparatorT(_, t) ->
      gc cx state t

  | PredicateT (pred, t) ->
      gc_pred cx state pred;
      gc cx state t

  | EqT (_, t) ->
      gc cx state t

  | AndT (_, t1, t2) ->
      gc cx state t1;
      gc cx state t2

  | OrT (_, t1, t2) ->
      gc cx state t1;
      gc cx state t2

  | SpecializeT (_, _, ts, t) ->
      ts |> List.iter (gc cx state);
      gc cx state t

  | LookupT (_, _, _, t) ->
      gc cx state t

  | ObjAssignT (_, t1, t2, _, _) ->
      gc cx state t1;
      gc cx state t2

  | ObjFreezeT (_, t) ->
      gc cx state t

  | ObjRestT (_, _, t) ->
      gc cx state t

  | ObjSealT (_, t) ->
      gc cx state t

  | ObjTestT (_, t1, t2) ->
      gc cx state t1;
      gc cx state t2

  | UnifyT (t1, t2) ->
      gc cx state t1;
      gc cx state t2

  | BecomeT (_, t) ->
      gc cx state t

  | ConcretizeT (t1, ts1, ts2, t2) ->
      gc cx state t1;
      ts1 |> List.iter (gc cx state);
      ts2 |> List.iter (gc cx state);
      gc cx state t2

  | ConcreteT (t) ->
      gc cx state t

  | KeyT (_, t) ->
      gc cx state t

  | HasT _ -> ()

  | ElemT (_, t1, t2) ->
      gc cx state t1;
      gc cx state t2

  | ImportModuleNsT (_, t) ->
      gc cx state t

  | ImportTypeT (_, t) ->
      gc cx state t

  | CJSRequireT (_, t) ->
      gc cx state t

  | CJSExtractNamedExportsT (_, t, t_out) ->
      gc cx state t;
      gc cx state t_out

  | SetCJSExportT (_, t, t_out) ->
      gc cx state t;
      gc cx state t_out

  | SetNamedExportsT (_, t_smap, t_out) ->
      List.iter (gc cx state) (SMap.values t_smap);
      gc cx state t_out

and gc_id cx state id =
  let root_id, constraints = find_constraints cx id in (
    if state#mark id then (
      match constraints with
      | Resolved t -> gc cx state t
      | Unresolved bounds -> match state#mode with
        | FullRecursive ->
            bounds.lower |> TypeMap.iter (fun t _ -> gc cx state t);
            bounds.upper |> TypeMap.iter (fun t _ -> gc cx state t);
            bounds.lowertvars |> IMap.iter (fun id _ -> gc_id cx state id);
            bounds.uppertvars |> IMap.iter (fun id _ -> gc_id cx state id);
        | OptRecursive ->
            bounds.lower |> TypeMap.iter (fun t _ -> gc cx state t);
            bounds.upper |> TypeMap.iter (fun t _ -> gc cx state t);
    )
  );
  state#mark root_id |> ignore

and gc_typeparam cx state typeparam =
  gc cx state typeparam.bound

and gc_pred cx state = function

  | AndP (p1,p2) ->
      gc_pred cx state p1;
      gc_pred cx state p2

  | OrP (p1,p2) ->
      gc_pred cx state p1;
      gc_pred cx state p2

  | NotP (p) ->
      gc_pred cx state p

  | ExistsP -> ()

  | InstanceofP t ->
      gc cx state t

  | ConstructorP t ->
      gc cx state t

  | IsP _ -> ()

(* Keep a reachable type variable around. *)
let live cx state id =
  let constraints = find_graph cx id in
  match constraints with
  | Resolved _ -> ()
  | Unresolved bounds -> (
      bounds.uppertvars <-
        bounds.uppertvars |> IMap.filter (fun id _ -> state#marked id);
      bounds.lowertvars <-
        bounds.lowertvars |> IMap.filter (fun id _ -> state#marked id);
    )

(* Kill an unreachable type variable. *)
let die cx id =
  cx.graph <- cx.graph |> IMap.remove id

(* flag controls in-module GC *)
let cleanup_enabled = ref true

(* Prune the graph given a GC state contained marked type variables. *)
let cleanup cx state =
  if !cleanup_enabled then (
    cx.graph |> IMap.iter (fun id _ ->
      if state#marked id
      then live cx state id
      else die cx id
    );
  )

(* Main entry point for graph pruning. *)
let do_gc cx ms =
  if cx.checked then (
    let state = new gc_state ~mode:OptRecursive in
    List.iter (gc cx state) (builtins::(List.map (lookup_module cx) ms));
    cleanup cx state;
  )

(* Compute dependencies of a given module endpoint in the graph, storing the
   results in a map from module names to GC states. *)
let calc_dep cx dep_map m =
  let state = new gc_state ~mode:FullRecursive in
  gc cx state (lookup_module cx m);
  SMap.add m state dep_map

(* Determine if two module endpoints have a dependency between them. Such a
   dependency is considered to exist when there is a type variable that is
   reachable from both module endpoints. *)
let connected dep_map m1 m2 =
  let state1 = SMap.find_unsafe m1 dep_map in
  let state2 = SMap.find_unsafe m2 dep_map in
  not (ISet.is_empty (ISet.inter state1#markedset state2#markedset))

(* Compute strict requires, i.e., the subset of requires (ins) that the exports
   (out) depend on. A require is a strict require if there is a dependency
   between it and the exports, and between it and some other strict require. *)
let rec find_dependencies dep_map ins out =
  let some_ins_and_out = walk dep_map (SSet.empty, [out], ins, []) in
  SSet.remove out some_ins_and_out

(* The recursive computation of strict requires follows a Prim/Dijkstra-style
   walk over the dependency edges between module endpoints. There is a
   "frontier" with module endpoints for which not all dependency edges have been
   explored. Module endpoints in the frontier are processed in turn. When a
   dependency edge exists between a module endpoint in the frontier and a module
   endpoint in "candidates", the latter is added to the frontier, otherwise it
   is saved in "next_round" to be considered for the next module endpoint in the
   frontier. When all dependency edges for a particular module endpoint in the
   frontier are processed, it is added to the "result." *)
and walk dep_map (result, frontier, candidates, next_round) =
  match frontier, candidates with
  | x::frontier, y::candidates ->
      if connected dep_map x y
      then walk dep_map (result, x::y::frontier, candidates, next_round)
      else walk dep_map (result, x::frontier, candidates, y::next_round)
  | x::frontier, [] ->
      walk dep_map (SSet.add x result, frontier, next_round, [])
  | [], _ ->
      result

(* Main entry point for computing strict requires. *)
let analyze_dependencies cx ins out =
  if cx.checked then (
    let dep_map = List.fold_left (calc_dep cx) SMap.empty (out::ins) in
    find_dependencies dep_map ins out
  ) else SSet.empty

(* TODO: Think of a better place to put this *)
let rec extract_members cx this_t =
  match this_t with
  | MaybeT t ->
      (* TODO: do we want to autocomplete when the var could be null? *)
      (*extract_members cx t*)
      SMap.empty
  | InstanceT (reason, _, super,
              {fields_tmap = fields;
               methods_tmap = methods;
               _}) ->
      let fields = find_props cx fields in
      let methods = find_props cx methods in
      let super_t = resolve_type cx super in
      let members = SMap.union fields methods in
      let super_flds = extract_members cx super_t in
      SMap.union super_flds members
  | ObjT (_, {props_tmap = flds; proto_t = proto; _}) ->
      let proto_t = resolve_type cx proto in
      let prot_members = extract_members cx proto_t in
      let members = find_props cx flds in
      SMap.union prot_members members
  | TypeAppT (c, ts) ->
      let c = resolve_type cx c in
      let inst_t = instantiate_poly_t cx c ts in
      let inst_t = instantiate_type inst_t in
      extract_members cx inst_t
  | PolyT (type_params, sub_type) ->
      (* TODO: replace type parameters with stable/proper names? *)
      extract_members cx sub_type
  | ClassT (InstanceT (_, static, _, _)) ->
      let static_t = resolve_type cx static in
      extract_members cx static_t
  | ClassT t ->
      (* TODO: Can this happen? *)
      extract_members cx t
  | IntersectionT (r, ts)
  | UnionT (r, ts) ->
      let ts = List.map (resolve_type cx) ts in
      let members = List.map (extract_members cx) ts in
      intersect_members cx members
  | _ ->
      (* TODO: What types could come up here which we need to handle? *)
      SMap.empty

and intersect_members cx members =
  match members with
  | [] -> SMap.empty
  | _ ->
      let map = SMap.map (fun x -> [x]) (List.hd members) in
      let map = List.fold_left (fun acc x ->
          SMap.merge (fun name tl t ->
              match (tl, t) with
              | (None, None)      -> None
              | (None, Some _)    -> None
              | (Some _, None)    -> None
              | (Some tl, Some t) -> Some (t :: tl)
            ) acc x
        ) map (List.tl members) in
      SMap.map (List.fold_left (fun acc x ->
          merge_type cx (acc, x)
        ) UndefT.t) map<|MERGE_RESOLUTION|>--- conflicted
+++ resolved
@@ -4448,19 +4448,7 @@
   *)
   | (_,[]) -> []
 
-<<<<<<< HEAD
   | ([RestT tin],[RestT tout]) ->
-=======
-  | ([],(OptionalT t)::touts) -> (OptionalT t)::touts
-
-  | ([],[RestT tout]) -> [RestT tout]
-
-  | ([RestT tin],(OptionalT tout)::touts) ->
-    rec_flow cx trace (tin, tout);
-    multiflow_partial cx trace ?strict ([RestT tin],touts)
-
-  | ((OptionalT tin)::tins,[RestT tout]) ->
->>>>>>> f413b2ae
     rec_flow cx trace (tin,tout);
     []
 
@@ -4472,13 +4460,7 @@
     rec_flow cx trace (tin,tout);
     multiflow_partial cx trace ?strict (tins, [RestT tout])
 
-<<<<<<< HEAD
-  | ([],[RestT _]) -> []
-=======
-  | (tin::tins,[RestT tout]) ->
-    rec_flow cx trace (tin,tout);
-    multiflow_partial cx trace ?strict (tins, [RestT tout])
->>>>>>> f413b2ae
+  | ([],[RestT tout]) -> [RestT tout]
 
   | ([],ts) ->
     (match strict with
